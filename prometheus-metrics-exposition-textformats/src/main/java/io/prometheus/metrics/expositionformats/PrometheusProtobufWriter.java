package io.prometheus.metrics.expositionformats;

import io.prometheus.metrics.config.EscapingScheme;
import io.prometheus.metrics.model.snapshots.MetricSnapshots;
import java.io.IOException;
import java.io.OutputStream;
import javax.annotation.Nullable;

/**
 * Write the Prometheus protobuf format as defined in <a
 * href="https://github.com/prometheus/client_model/tree/master/io/prometheus/client">github.com/prometheus/client_model</a>.
 *
 * <p>As of today, this is the only exposition format that supports native histograms.
 */
public class PrometheusProtobufWriter implements ExpositionFormatWriter {

  @Nullable private static final ExpositionFormatWriter DELEGATE = createProtobufWriter();

  public static final String CONTENT_TYPE =
      "application/vnd.google.protobuf; proto=io.prometheus.client.MetricFamily; "
          + "encoding=delimited";

  @Nullable
  private static ExpositionFormatWriter createProtobufWriter() {
    try {
      return Class.forName(
              "io.prometheus.metrics.expositionformats.internal.PrometheusProtobufWriterImpl")
          .asSubclass(ExpositionFormatWriter.class)
          .getDeclaredConstructor()
          .newInstance();
    } catch (Exception e) {
      // not in classpath
      return null;
    }
  }

  @Override
  public boolean accepts(@Nullable String acceptHeader) {
    if (acceptHeader == null) {
      return false;
    } else {
      return acceptHeader.contains("application/vnd.google.protobuf")
          && acceptHeader.contains("proto=io.prometheus.client.MetricFamily");
    }
  }

  @Override
  public String getContentType() {
    return CONTENT_TYPE;
  }

  @Override
  public boolean isAvailable() {
    return DELEGATE != null;
  }

  @Override
<<<<<<< HEAD
  public String toDebugString(MetricSnapshots metricSnapshots, EscapingScheme escapingScheme) {
    checkAvailable();
    return DELEGATE.toDebugString(metricSnapshots, escapingScheme);
  }

  @Override
  public void write(
      OutputStream out, MetricSnapshots metricSnapshots, EscapingScheme escapingScheme)
      throws IOException {
    checkAvailable();
    DELEGATE.write(out, metricSnapshots, escapingScheme);
=======
  public String toDebugString(MetricSnapshots metricSnapshots) {
    return getDelegate().toDebugString(metricSnapshots);
  }

  @Override
  public void write(OutputStream out, MetricSnapshots metricSnapshots) throws IOException {
    getDelegate().write(out, metricSnapshots);
>>>>>>> 5ad2090a
  }

  private ExpositionFormatWriter getDelegate() {
    if (DELEGATE == null) {
      throw new UnsupportedOperationException("Prometheus protobuf writer not available");
    }
    return DELEGATE;
  }
}<|MERGE_RESOLUTION|>--- conflicted
+++ resolved
@@ -55,27 +55,15 @@
   }
 
   @Override
-<<<<<<< HEAD
   public String toDebugString(MetricSnapshots metricSnapshots, EscapingScheme escapingScheme) {
-    checkAvailable();
-    return DELEGATE.toDebugString(metricSnapshots, escapingScheme);
+    return getDelegate().toDebugString(metricSnapshots, escapingScheme);
   }
 
   @Override
   public void write(
       OutputStream out, MetricSnapshots metricSnapshots, EscapingScheme escapingScheme)
       throws IOException {
-    checkAvailable();
-    DELEGATE.write(out, metricSnapshots, escapingScheme);
-=======
-  public String toDebugString(MetricSnapshots metricSnapshots) {
-    return getDelegate().toDebugString(metricSnapshots);
-  }
-
-  @Override
-  public void write(OutputStream out, MetricSnapshots metricSnapshots) throws IOException {
-    getDelegate().write(out, metricSnapshots);
->>>>>>> 5ad2090a
+    getDelegate().write(out, metricSnapshots, escapingScheme);
   }
 
   private ExpositionFormatWriter getDelegate() {

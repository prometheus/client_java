package io.prometheus.metrics.expositionformats;

import static io.prometheus.metrics.expositionformats.TextFormatUtil.writeDouble;
import static io.prometheus.metrics.expositionformats.TextFormatUtil.writeEscapedString;
import static io.prometheus.metrics.expositionformats.TextFormatUtil.writeLabels;
import static io.prometheus.metrics.expositionformats.TextFormatUtil.writeLong;
import static io.prometheus.metrics.expositionformats.TextFormatUtil.writeName;
import static io.prometheus.metrics.expositionformats.TextFormatUtil.writeOpenMetricsTimestamp;
import static io.prometheus.metrics.model.snapshots.SnapshotEscaper.getMetadataName;
import static io.prometheus.metrics.model.snapshots.SnapshotEscaper.getSnapshotLabelName;

import io.prometheus.metrics.config.EscapingScheme;
import io.prometheus.metrics.model.snapshots.ClassicHistogramBuckets;
import io.prometheus.metrics.model.snapshots.CounterSnapshot;
import io.prometheus.metrics.model.snapshots.DataPointSnapshot;
import io.prometheus.metrics.model.snapshots.DistributionDataPointSnapshot;
import io.prometheus.metrics.model.snapshots.Exemplar;
import io.prometheus.metrics.model.snapshots.Exemplars;
import io.prometheus.metrics.model.snapshots.GaugeSnapshot;
import io.prometheus.metrics.model.snapshots.HistogramSnapshot;
import io.prometheus.metrics.model.snapshots.InfoSnapshot;
import io.prometheus.metrics.model.snapshots.Labels;
import io.prometheus.metrics.model.snapshots.MetricMetadata;
import io.prometheus.metrics.model.snapshots.MetricSnapshot;
import io.prometheus.metrics.model.snapshots.MetricSnapshots;
import io.prometheus.metrics.model.snapshots.PrometheusNaming;
import io.prometheus.metrics.model.snapshots.Quantile;
import io.prometheus.metrics.model.snapshots.SnapshotEscaper;
import io.prometheus.metrics.model.snapshots.StateSetSnapshot;
import io.prometheus.metrics.model.snapshots.SummarySnapshot;
import io.prometheus.metrics.model.snapshots.UnknownSnapshot;
import java.io.BufferedWriter;
import java.io.IOException;
import java.io.OutputStream;
import java.io.OutputStreamWriter;
import java.io.Writer;
import java.nio.charset.StandardCharsets;
import java.util.List;
import javax.annotation.Nullable;

/**
 * Write the OpenMetrics text format as defined on <a
 * href="https://openmetrics.io/">https://openmetrics.io</a>.
 */
public class OpenMetricsTextFormatWriter implements ExpositionFormatWriter {

  public static class Builder {
    boolean createdTimestampsEnabled;
    boolean exemplarsOnAllMetricTypesEnabled;

    private Builder() {}

    /**
     * @param createdTimestampsEnabled whether to include the _created timestamp in the output
     */
    public Builder setCreatedTimestampsEnabled(boolean createdTimestampsEnabled) {
      this.createdTimestampsEnabled = createdTimestampsEnabled;
      return this;
    }

    /**
     * @param exemplarsOnAllMetricTypesEnabled whether to include exemplars in the output for all
     *     metric types
     */
    public Builder setExemplarsOnAllMetricTypesEnabled(boolean exemplarsOnAllMetricTypesEnabled) {
      this.exemplarsOnAllMetricTypesEnabled = exemplarsOnAllMetricTypesEnabled;
      return this;
    }

    public OpenMetricsTextFormatWriter build() {
      return new OpenMetricsTextFormatWriter(
          createdTimestampsEnabled, exemplarsOnAllMetricTypesEnabled);
    }
  }

  public static final String CONTENT_TYPE =
      "application/openmetrics-text; version=1.0.0; charset=utf-8";
  private final boolean createdTimestampsEnabled;
  private final boolean exemplarsOnAllMetricTypesEnabled;

  /**
   * @param createdTimestampsEnabled whether to include the _created timestamp in the output - This
   *     will produce an invalid OpenMetrics output, but is kept for backwards compatibility.
   */
  public OpenMetricsTextFormatWriter(
      boolean createdTimestampsEnabled, boolean exemplarsOnAllMetricTypesEnabled) {
    this.createdTimestampsEnabled = createdTimestampsEnabled;
    this.exemplarsOnAllMetricTypesEnabled = exemplarsOnAllMetricTypesEnabled;
  }

  public static Builder builder() {
    return new Builder();
  }

  public static OpenMetricsTextFormatWriter create() {
    return builder().build();
  }

  @Override
  public boolean accepts(@Nullable String acceptHeader) {
    if (acceptHeader == null) {
      return false;
    }
    return acceptHeader.contains("application/openmetrics-text");
  }

  @Override
  public String getContentType() {
    return CONTENT_TYPE;
  }

  @Override
  public void write(OutputStream out, MetricSnapshots metricSnapshots, EscapingScheme scheme)
      throws IOException {
    Writer writer = new BufferedWriter(new OutputStreamWriter(out, StandardCharsets.UTF_8));
    for (MetricSnapshot s : metricSnapshots) {
      MetricSnapshot snapshot = SnapshotEscaper.escapeMetricSnapshot(s, scheme);
      if (!snapshot.getDataPoints().isEmpty()) {
        if (snapshot instanceof CounterSnapshot) {
          writeCounter(writer, (CounterSnapshot) snapshot, scheme);
        } else if (snapshot instanceof GaugeSnapshot) {
          writeGauge(writer, (GaugeSnapshot) snapshot, scheme);
        } else if (snapshot instanceof HistogramSnapshot) {
          writeHistogram(writer, (HistogramSnapshot) snapshot, scheme);
        } else if (snapshot instanceof SummarySnapshot) {
          writeSummary(writer, (SummarySnapshot) snapshot, scheme);
        } else if (snapshot instanceof InfoSnapshot) {
          writeInfo(writer, (InfoSnapshot) snapshot, scheme);
        } else if (snapshot instanceof StateSetSnapshot) {
          writeStateSet(writer, (StateSetSnapshot) snapshot, scheme);
        } else if (snapshot instanceof UnknownSnapshot) {
          writeUnknown(writer, (UnknownSnapshot) snapshot, scheme);
        }
      }
    }
    writer.write("# EOF\n");
    writer.flush();
  }

  private void writeCounter(Writer writer, CounterSnapshot snapshot, EscapingScheme scheme)
      throws IOException {
    MetricMetadata metadata = snapshot.getMetadata();
    writeMetadata(writer, "counter", metadata, scheme);
    for (CounterSnapshot.CounterDataPointSnapshot data : snapshot.getDataPoints()) {
      writeNameAndLabels(
          writer, getMetadataName(metadata, scheme), "_total", data.getLabels(), scheme);
      writeDouble(writer, data.getValue());
      writeScrapeTimestampAndExemplar(writer, data, data.getExemplar(), scheme);
      writeCreated(writer, metadata, data, scheme);
    }
  }

  private void writeGauge(Writer writer, GaugeSnapshot snapshot, EscapingScheme scheme)
      throws IOException {
    MetricMetadata metadata = snapshot.getMetadata();
    writeMetadata(writer, "gauge", metadata, scheme);
    for (GaugeSnapshot.GaugeDataPointSnapshot data : snapshot.getDataPoints()) {
      writeNameAndLabels(writer, getMetadataName(metadata, scheme), null, data.getLabels(), scheme);
      writeDouble(writer, data.getValue());
      if (exemplarsOnAllMetricTypesEnabled) {
        writeScrapeTimestampAndExemplar(writer, data, data.getExemplar(), scheme);
      } else {
        writeScrapeTimestampAndExemplar(writer, data, null, scheme);
      }
    }
  }

  private void writeHistogram(Writer writer, HistogramSnapshot snapshot, EscapingScheme scheme)
      throws IOException {
    MetricMetadata metadata = snapshot.getMetadata();
    if (snapshot.isGaugeHistogram()) {
      writeMetadata(writer, "gaugehistogram", metadata, scheme);
      writeClassicHistogramBuckets(
          writer, metadata, "_gcount", "_gsum", snapshot.getDataPoints(), scheme);
    } else {
      writeMetadata(writer, "histogram", metadata, scheme);
      writeClassicHistogramBuckets(
          writer, metadata, "_count", "_sum", snapshot.getDataPoints(), scheme);
    }
  }

  private void writeClassicHistogramBuckets(
      Writer writer,
      MetricMetadata metadata,
      String countSuffix,
      String sumSuffix,
      List<HistogramSnapshot.HistogramDataPointSnapshot> dataList,
      EscapingScheme scheme)
      throws IOException {
    for (HistogramSnapshot.HistogramDataPointSnapshot data : dataList) {
      ClassicHistogramBuckets buckets = getClassicBuckets(data);
      Exemplars exemplars = data.getExemplars();
      long cumulativeCount = 0;
      for (int i = 0; i < buckets.size(); i++) {
        cumulativeCount += buckets.getCount(i);
        writeNameAndLabels(
            writer,
            getMetadataName(metadata, scheme),
            "_bucket",
            data.getLabels(),
            scheme,
            "le",
            buckets.getUpperBound(i));
        writeLong(writer, cumulativeCount);
        Exemplar exemplar;
        if (i == 0) {
          exemplar = exemplars.get(Double.NEGATIVE_INFINITY, buckets.getUpperBound(i));
        } else {
          exemplar = exemplars.get(buckets.getUpperBound(i - 1), buckets.getUpperBound(i));
        }
        writeScrapeTimestampAndExemplar(writer, data, exemplar, scheme);
      }
      // In OpenMetrics format, histogram _count and _sum are either both present or both absent.
      if (data.hasCount() && data.hasSum()) {
        writeCountAndSum(writer, metadata, data, countSuffix, sumSuffix, exemplars, scheme);
      }
      writeCreated(writer, metadata, data, scheme);
    }
  }

  private ClassicHistogramBuckets getClassicBuckets(
      HistogramSnapshot.HistogramDataPointSnapshot data) {
    if (data.getClassicBuckets().isEmpty()) {
      return ClassicHistogramBuckets.of(
          new double[] {Double.POSITIVE_INFINITY}, new long[] {data.getCount()});
    } else {
      return data.getClassicBuckets();
    }
  }

  private void writeSummary(Writer writer, SummarySnapshot snapshot, EscapingScheme scheme)
      throws IOException {
    boolean metadataWritten = false;
    MetricMetadata metadata = snapshot.getMetadata();
    for (SummarySnapshot.SummaryDataPointSnapshot data : snapshot.getDataPoints()) {
      if (data.getQuantiles().size() == 0 && !data.hasCount() && !data.hasSum()) {
        continue;
      }
      if (!metadataWritten) {
        writeMetadata(writer, "summary", metadata, scheme);
        metadataWritten = true;
      }
      Exemplars exemplars = data.getExemplars();
      // Exemplars for summaries are new, and there's no best practice yet which Exemplars to choose
      // for which
      // time series. We select exemplars[0] for _count, exemplars[1] for _sum, and exemplars[2...]
      // for the
      // quantiles, all indexes modulo exemplars.length.
      int exemplarIndex = 1;
      for (Quantile quantile : data.getQuantiles()) {
        writeNameAndLabels(
            writer,
            getMetadataName(metadata, scheme),
            null,
            data.getLabels(),
            scheme,
            "quantile",
            quantile.getQuantile());
        writeDouble(writer, quantile.getValue());
        if (exemplars.size() > 0 && exemplarsOnAllMetricTypesEnabled) {
          exemplarIndex = (exemplarIndex + 1) % exemplars.size();
          writeScrapeTimestampAndExemplar(writer, data, exemplars.get(exemplarIndex), scheme);
        } else {
          writeScrapeTimestampAndExemplar(writer, data, null, scheme);
        }
      }
      // Unlike histograms, summaries can have only a count or only a sum according to OpenMetrics.
      writeCountAndSum(writer, metadata, data, "_count", "_sum", exemplars, scheme);
      writeCreated(writer, metadata, data, scheme);
    }
  }

  private void writeInfo(Writer writer, InfoSnapshot snapshot, EscapingScheme scheme)
      throws IOException {
    MetricMetadata metadata = snapshot.getMetadata();
    writeMetadata(writer, "info", metadata, scheme);
    for (InfoSnapshot.InfoDataPointSnapshot data : snapshot.getDataPoints()) {
      writeNameAndLabels(
          writer, getMetadataName(metadata, scheme), "_info", data.getLabels(), scheme);
      writer.write("1");
      writeScrapeTimestampAndExemplar(writer, data, null, scheme);
    }
  }

  private void writeStateSet(Writer writer, StateSetSnapshot snapshot, EscapingScheme scheme)
      throws IOException {
    MetricMetadata metadata = snapshot.getMetadata();
    writeMetadata(writer, "stateset", metadata, scheme);
    for (StateSetSnapshot.StateSetDataPointSnapshot data : snapshot.getDataPoints()) {
      for (int i = 0; i < data.size(); i++) {
        writer.write(getMetadataName(metadata, scheme));
        writer.write('{');
        Labels labels = data.getLabels();
        for (int j = 0; j < labels.size(); j++) {
          if (j > 0) {
            writer.write(",");
          }
          writer.write(getSnapshotLabelName(labels, j, scheme));
          writer.write("=\"");
          writeEscapedString(writer, labels.getValue(j));
          writer.write("\"");
        }
        if (!labels.isEmpty()) {
          writer.write(",");
        }
        writer.write(getMetadataName(metadata, scheme));
        writer.write("=\"");
        writeEscapedString(writer, data.getName(i));
        writer.write("\"} ");
        if (data.isTrue(i)) {
          writer.write("1");
        } else {
          writer.write("0");
        }
        writeScrapeTimestampAndExemplar(writer, data, null, scheme);
      }
    }
  }

  private void writeUnknown(Writer writer, UnknownSnapshot snapshot, EscapingScheme scheme)
      throws IOException {
    MetricMetadata metadata = snapshot.getMetadata();
    writeMetadata(writer, "unknown", metadata, scheme);
    for (UnknownSnapshot.UnknownDataPointSnapshot data : snapshot.getDataPoints()) {
      writeNameAndLabels(writer, getMetadataName(metadata, scheme), null, data.getLabels(), scheme);
      writeDouble(writer, data.getValue());
      if (exemplarsOnAllMetricTypesEnabled) {
        writeScrapeTimestampAndExemplar(writer, data, data.getExemplar(), scheme);
      } else {
        writeScrapeTimestampAndExemplar(writer, data, null, scheme);
      }
    }
  }

  private void writeCountAndSum(
      Writer writer,
      MetricMetadata metadata,
      DistributionDataPointSnapshot data,
      String countSuffix,
      String sumSuffix,
      Exemplars exemplars,
      EscapingScheme scheme)
      throws IOException {
    if (data.hasCount()) {
      writeNameAndLabels(
          writer, getMetadataName(metadata, scheme), countSuffix, data.getLabels(), scheme);
      writeLong(writer, data.getCount());
      if (exemplarsOnAllMetricTypesEnabled) {
        writeScrapeTimestampAndExemplar(writer, data, exemplars.getLatest(), scheme);
      } else {
        writeScrapeTimestampAndExemplar(writer, data, null, scheme);
      }
    }
    if (data.hasSum()) {
      writeNameAndLabels(
          writer, getMetadataName(metadata, scheme), sumSuffix, data.getLabels(), scheme);
      writeDouble(writer, data.getSum());
      writeScrapeTimestampAndExemplar(writer, data, null, scheme);
    }
  }

  private void writeCreated(
      Writer writer, MetricMetadata metadata, DataPointSnapshot data, EscapingScheme scheme)
      throws IOException {
    if (createdTimestampsEnabled && data.hasCreatedTimestamp()) {
      writeNameAndLabels(
          writer, getMetadataName(metadata, scheme), "_created", data.getLabels(), scheme);
      writeOpenMetricsTimestamp(writer, data.getCreatedTimestampMillis());
      if (data.hasScrapeTimestamp()) {
        writer.write(' ');
        writeOpenMetricsTimestamp(writer, data.getScrapeTimestampMillis());
      }
      writer.write('\n');
    }
  }

  private void writeNameAndLabels(
<<<<<<< HEAD
      Writer writer, String name, String suffix, Labels labels, EscapingScheme escapingScheme)
      throws IOException {
    writeNameAndLabels(writer, name, suffix, labels, escapingScheme, null, 0.0);
=======
      Writer writer, String name, @Nullable String suffix, Labels labels) throws IOException {
    writeNameAndLabels(writer, name, suffix, labels, null, 0.0);
>>>>>>> 5ad2090a
  }

  private void writeNameAndLabels(
      Writer writer,
      String name,
      @Nullable String suffix,
      Labels labels,
<<<<<<< HEAD
      EscapingScheme escapingScheme,
      String additionalLabelName,
=======
      @Nullable String additionalLabelName,
>>>>>>> 5ad2090a
      double additionalLabelValue)
      throws IOException {
    boolean metricInsideBraces = false;
    // If the name does not pass the legacy validity check, we must put the
    // metric name inside the braces.
    if (!PrometheusNaming.isValidLegacyMetricName(name)) {
      metricInsideBraces = true;
      writer.write('{');
    }
    writeName(writer, name + (suffix != null ? suffix : ""), NameType.Metric);
    if (!labels.isEmpty() || additionalLabelName != null) {
      writeLabels(
          writer,
          labels,
          additionalLabelName,
          additionalLabelValue,
          metricInsideBraces,
          escapingScheme);
    } else if (metricInsideBraces) {
      writer.write('}');
    }
    writer.write(' ');
  }

  private void writeScrapeTimestampAndExemplar(
<<<<<<< HEAD
      Writer writer, DataPointSnapshot data, Exemplar exemplar, EscapingScheme scheme)
      throws IOException {
=======
      Writer writer, DataPointSnapshot data, @Nullable Exemplar exemplar) throws IOException {
>>>>>>> 5ad2090a
    if (data.hasScrapeTimestamp()) {
      writer.write(' ');
      writeOpenMetricsTimestamp(writer, data.getScrapeTimestampMillis());
    }
    if (exemplar != null) {
      writer.write(" # ");
      writeLabels(writer, exemplar.getLabels(), null, 0, false, scheme);
      writer.write(' ');
      writeDouble(writer, exemplar.getValue());
      if (exemplar.hasTimestamp()) {
        writer.write(' ');
        writeOpenMetricsTimestamp(writer, exemplar.getTimestampMillis());
      }
    }
    writer.write('\n');
  }

  private void writeMetadata(
      Writer writer, String typeName, MetricMetadata metadata, EscapingScheme scheme)
      throws IOException {
    writer.write("# TYPE ");
    writeName(writer, getMetadataName(metadata, scheme), NameType.Metric);
    writer.write(' ');
    writer.write(typeName);
    writer.write('\n');
    if (metadata.getUnit() != null) {
      writer.write("# UNIT ");
      writeName(writer, getMetadataName(metadata, scheme), NameType.Metric);
      writer.write(' ');
      writeEscapedString(writer, metadata.getUnit().toString());
      writer.write('\n');
    }
    if (metadata.getHelp() != null && !metadata.getHelp().isEmpty()) {
      writer.write("# HELP ");
      writeName(writer, getMetadataName(metadata, scheme), NameType.Metric);
      writer.write(' ');
      writeEscapedString(writer, metadata.getHelp());
      writer.write('\n');
    }
  }
}<|MERGE_RESOLUTION|>--- conflicted
+++ resolved
@@ -375,14 +375,8 @@
   }
 
   private void writeNameAndLabels(
-<<<<<<< HEAD
-      Writer writer, String name, String suffix, Labels labels, EscapingScheme escapingScheme)
-      throws IOException {
+      Writer writer, String name, @Nullable String suffix, Labels labels, EscapingScheme escapingScheme) throws IOException {
     writeNameAndLabels(writer, name, suffix, labels, escapingScheme, null, 0.0);
-=======
-      Writer writer, String name, @Nullable String suffix, Labels labels) throws IOException {
-    writeNameAndLabels(writer, name, suffix, labels, null, 0.0);
->>>>>>> 5ad2090a
   }
 
   private void writeNameAndLabels(
@@ -390,12 +384,8 @@
       String name,
       @Nullable String suffix,
       Labels labels,
-<<<<<<< HEAD
       EscapingScheme escapingScheme,
-      String additionalLabelName,
-=======
       @Nullable String additionalLabelName,
->>>>>>> 5ad2090a
       double additionalLabelValue)
       throws IOException {
     boolean metricInsideBraces = false;
@@ -421,12 +411,8 @@
   }
 
   private void writeScrapeTimestampAndExemplar(
-<<<<<<< HEAD
-      Writer writer, DataPointSnapshot data, Exemplar exemplar, EscapingScheme scheme)
-      throws IOException {
-=======
-      Writer writer, DataPointSnapshot data, @Nullable Exemplar exemplar) throws IOException {
->>>>>>> 5ad2090a
+      Writer writer, DataPointSnapshot data, @Nullable Exemplar exemplar, EscapingScheme scheme)
+      throws IOException {
     if (data.hasScrapeTimestamp()) {
       writer.write(' ');
       writeOpenMetricsTimestamp(writer, data.getScrapeTimestampMillis());

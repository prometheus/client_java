package io.prometheus.metrics.expositionformats;

<<<<<<< HEAD
import io.prometheus.metrics.model.snapshots.*;
=======
import static io.prometheus.metrics.expositionformats.TextFormatUtil.writeDouble;
import static io.prometheus.metrics.expositionformats.TextFormatUtil.writeEscapedLabelValue;
import static io.prometheus.metrics.expositionformats.TextFormatUtil.writeLabels;
import static io.prometheus.metrics.expositionformats.TextFormatUtil.writeLong;
import static io.prometheus.metrics.expositionformats.TextFormatUtil.writePrometheusTimestamp;
>>>>>>> e8fb095d

import io.prometheus.metrics.model.snapshots.ClassicHistogramBuckets;
import io.prometheus.metrics.model.snapshots.CounterSnapshot;
import io.prometheus.metrics.model.snapshots.DataPointSnapshot;
import io.prometheus.metrics.model.snapshots.GaugeSnapshot;
import io.prometheus.metrics.model.snapshots.HistogramSnapshot;
import io.prometheus.metrics.model.snapshots.InfoSnapshot;
import io.prometheus.metrics.model.snapshots.Labels;
import io.prometheus.metrics.model.snapshots.MetricMetadata;
import io.prometheus.metrics.model.snapshots.MetricSnapshot;
import io.prometheus.metrics.model.snapshots.MetricSnapshots;
import io.prometheus.metrics.model.snapshots.Quantile;
import io.prometheus.metrics.model.snapshots.StateSetSnapshot;
import io.prometheus.metrics.model.snapshots.SummarySnapshot;
import io.prometheus.metrics.model.snapshots.UnknownSnapshot;
import java.io.BufferedWriter;
import java.io.IOException;
import java.io.OutputStream;
import java.io.OutputStreamWriter;
import java.io.Writer;
import java.nio.charset.StandardCharsets;

import static io.prometheus.metrics.expositionformats.TextFormatUtil.*;
import static io.prometheus.metrics.model.snapshots.PrometheusNaming.nameEscapingScheme;

/**
 * Write the Prometheus text format. This is the default if you view a Prometheus endpoint with your
 * Web browser.
 */
public class PrometheusTextFormatWriter implements ExpositionFormatWriter {

  public static final String CONTENT_TYPE = "text/plain; version=0.0.4; charset=utf-8";

  private final boolean writeCreatedTimestamps;
  private final boolean timestampsInMs;

  public static class Builder {
    boolean includeCreatedTimestamps;
    boolean timestampsInMs = true;

    private Builder() {}

    /**
     * @param includeCreatedTimestamps whether to include the _created timestamp in the output
     */
    public Builder setIncludeCreatedTimestamps(boolean includeCreatedTimestamps) {
      this.includeCreatedTimestamps = includeCreatedTimestamps;
      return this;
    }

    @Deprecated
    public Builder setTimestampsInMs(boolean timestampsInMs) {
      this.timestampsInMs = timestampsInMs;
      return this;
    }

    public PrometheusTextFormatWriter build() {
      return new PrometheusTextFormatWriter(includeCreatedTimestamps, timestampsInMs);
    }
  }

  /**
   * @param writeCreatedTimestamps whether to include the _created timestamp in the output - This
   *     will produce an invalid OpenMetrics output, but is kept for backwards compatibility.
   * @deprecated this constructor is deprecated and will be removed in the next major version -
   *     {@link #builder()} or {@link #create()} instead
   */
  @Deprecated
  public PrometheusTextFormatWriter(boolean writeCreatedTimestamps) {
    this(writeCreatedTimestamps, false);
  }

  private PrometheusTextFormatWriter(boolean writeCreatedTimestamps, boolean timestampsInMs) {
    this.writeCreatedTimestamps = writeCreatedTimestamps;
    this.timestampsInMs = timestampsInMs;
  }

  public static PrometheusTextFormatWriter.Builder builder() {
    return new Builder();
  }

  public static PrometheusTextFormatWriter create() {
    return builder().build();
  }

  @Override
  public boolean accepts(String acceptHeader) {
    if (acceptHeader == null) {
      return false;
    } else {
      return acceptHeader.contains("text/plain");
    }
  }

  @Override
  public String getContentType() {
    return CONTENT_TYPE;
  }

  @Override
  public void write(OutputStream out, MetricSnapshots metricSnapshots) throws IOException {
    // See https://prometheus.io/docs/instrumenting/exposition_formats/
    // "unknown", "gauge", "counter", "stateset", "info", "histogram", "gaugehistogram", and
    // "summary".
    Writer writer = new BufferedWriter(new OutputStreamWriter(out, StandardCharsets.UTF_8));
<<<<<<< HEAD
    for (MetricSnapshot s : metricSnapshots) {
      MetricSnapshot snapshot = PrometheusNaming.escapeMetricSnapshot(s, nameEscapingScheme);
      if (snapshot.getDataPoints().size() > 0) {
=======
    for (MetricSnapshot snapshot : metricSnapshots) {
      if (!snapshot.getDataPoints().isEmpty()) {
>>>>>>> e8fb095d
        if (snapshot instanceof CounterSnapshot) {
          writeCounter(writer, (CounterSnapshot) snapshot);
        } else if (snapshot instanceof GaugeSnapshot) {
          writeGauge(writer, (GaugeSnapshot) snapshot);
        } else if (snapshot instanceof HistogramSnapshot) {
          writeHistogram(writer, (HistogramSnapshot) snapshot);
        } else if (snapshot instanceof SummarySnapshot) {
          writeSummary(writer, (SummarySnapshot) snapshot);
        } else if (snapshot instanceof InfoSnapshot) {
          writeInfo(writer, (InfoSnapshot) snapshot);
        } else if (snapshot instanceof StateSetSnapshot) {
          writeStateSet(writer, (StateSetSnapshot) snapshot);
        } else if (snapshot instanceof UnknownSnapshot) {
          writeUnknown(writer, (UnknownSnapshot) snapshot);
        }
      }
    }
    if (writeCreatedTimestamps) {
<<<<<<< HEAD
      for (MetricSnapshot s : metricSnapshots) {
        MetricSnapshot snapshot = PrometheusNaming.escapeMetricSnapshot(s, nameEscapingScheme);
        if (snapshot.getDataPoints().size() > 0) {
=======
      for (MetricSnapshot snapshot : metricSnapshots) {
        if (!snapshot.getDataPoints().isEmpty()) {
>>>>>>> e8fb095d
          if (snapshot instanceof CounterSnapshot) {
            writeCreated(writer, snapshot);
          } else if (snapshot instanceof HistogramSnapshot) {
            writeCreated(writer, snapshot);
          } else if (snapshot instanceof SummarySnapshot) {
            writeCreated(writer, snapshot);
          }
        }
      }
    }
    writer.flush();
  }

  public void writeCreated(Writer writer, MetricSnapshot snapshot) throws IOException {
    boolean metadataWritten = false;
    MetricMetadata metadata = snapshot.getMetadata();
    for (DataPointSnapshot data : snapshot.getDataPoints()) {
      if (data.hasCreatedTimestamp()) {
        if (!metadataWritten) {
          writeMetadata(writer, "_created", "gauge", metadata);
          metadataWritten = true;
        }
        writeNameAndLabels(writer, metadata.getPrometheusName(), "_created", data.getLabels());
        writePrometheusTimestamp(writer, data.getCreatedTimestampMillis(), timestampsInMs);
        writeScrapeTimestampAndNewline(writer, data);
      }
    }
  }

  private void writeCounter(Writer writer, CounterSnapshot snapshot) throws IOException {
    if (!snapshot.getDataPoints().isEmpty()) {
      MetricMetadata metadata = snapshot.getMetadata();
      writeMetadata(writer, "_total", "counter", metadata);
      for (CounterSnapshot.CounterDataPointSnapshot data : snapshot.getDataPoints()) {
        writeNameAndLabels(writer, metadata.getPrometheusName(), "_total", data.getLabels());
        writeDouble(writer, data.getValue());
        writeScrapeTimestampAndNewline(writer, data);
      }
    }
  }

  private void writeGauge(Writer writer, GaugeSnapshot snapshot) throws IOException {
    MetricMetadata metadata = snapshot.getMetadata();
    writeMetadata(writer, "", "gauge", metadata);
    for (GaugeSnapshot.GaugeDataPointSnapshot data : snapshot.getDataPoints()) {
      writeNameAndLabels(writer, metadata.getPrometheusName(), null, data.getLabels());
      writeDouble(writer, data.getValue());
      writeScrapeTimestampAndNewline(writer, data);
    }
  }

  private void writeHistogram(Writer writer, HistogramSnapshot snapshot) throws IOException {
    MetricMetadata metadata = snapshot.getMetadata();
    writeMetadata(writer, "", "histogram", metadata);
    for (HistogramSnapshot.HistogramDataPointSnapshot data : snapshot.getDataPoints()) {
      ClassicHistogramBuckets buckets = getClassicBuckets(data);
      long cumulativeCount = 0;
      for (int i = 0; i < buckets.size(); i++) {
        cumulativeCount += buckets.getCount(i);
        writeNameAndLabels(
            writer,
            metadata.getPrometheusName(),
            "_bucket",
            data.getLabels(),
            "le",
            buckets.getUpperBound(i));
        writeLong(writer, cumulativeCount);
        writeScrapeTimestampAndNewline(writer, data);
      }
      if (!snapshot.isGaugeHistogram()) {
        if (data.hasCount()) {
          writeNameAndLabels(writer, metadata.getPrometheusName(), "_count", data.getLabels());
          writeLong(writer, data.getCount());
          writeScrapeTimestampAndNewline(writer, data);
        }
        if (data.hasSum()) {
          writeNameAndLabels(writer, metadata.getPrometheusName(), "_sum", data.getLabels());
          writeDouble(writer, data.getSum());
          writeScrapeTimestampAndNewline(writer, data);
        }
      }
    }
    if (snapshot.isGaugeHistogram()) {
      writeGaugeCountSum(writer, snapshot, metadata);
    }
  }

  private ClassicHistogramBuckets getClassicBuckets(
      HistogramSnapshot.HistogramDataPointSnapshot data) {
    if (data.getClassicBuckets().isEmpty()) {
      return ClassicHistogramBuckets.of(
          new double[] {Double.POSITIVE_INFINITY}, new long[] {data.getCount()});
    } else {
      return data.getClassicBuckets();
    }
  }

  private void writeGaugeCountSum(
      Writer writer, HistogramSnapshot snapshot, MetricMetadata metadata) throws IOException {
    // Prometheus text format does not support gaugehistogram's _gcount and _gsum.
    // So we append _gcount and _gsum as gauge metrics.
    boolean metadataWritten = false;
    for (HistogramSnapshot.HistogramDataPointSnapshot data : snapshot.getDataPoints()) {
      if (data.hasCount()) {
        if (!metadataWritten) {
          writeMetadata(writer, "_gcount", "gauge", metadata);
          metadataWritten = true;
        }
        writeNameAndLabels(writer, metadata.getPrometheusName(), "_gcount", data.getLabels());
        writeLong(writer, data.getCount());
        writeScrapeTimestampAndNewline(writer, data);
      }
    }
    metadataWritten = false;
    for (HistogramSnapshot.HistogramDataPointSnapshot data : snapshot.getDataPoints()) {
      if (data.hasSum()) {
        if (!metadataWritten) {
          writeMetadata(writer, "_gsum", "gauge", metadata);
          metadataWritten = true;
        }
        writeNameAndLabels(writer, metadata.getPrometheusName(), "_gsum", data.getLabels());
        writeDouble(writer, data.getSum());
        writeScrapeTimestampAndNewline(writer, data);
      }
    }
  }

  private void writeSummary(Writer writer, SummarySnapshot snapshot) throws IOException {
    boolean metadataWritten = false;
    MetricMetadata metadata = snapshot.getMetadata();
    for (SummarySnapshot.SummaryDataPointSnapshot data : snapshot.getDataPoints()) {
      if (data.getQuantiles().size() == 0 && !data.hasCount() && !data.hasSum()) {
        continue;
      }
      if (!metadataWritten) {
        writeMetadata(writer, "", "summary", metadata);
        metadataWritten = true;
      }
      for (Quantile quantile : data.getQuantiles()) {
        writeNameAndLabels(
            writer,
            metadata.getPrometheusName(),
            null,
            data.getLabels(),
            "quantile",
            quantile.getQuantile());
        writeDouble(writer, quantile.getValue());
        writeScrapeTimestampAndNewline(writer, data);
      }
      if (data.hasCount()) {
        writeNameAndLabels(writer, metadata.getPrometheusName(), "_count", data.getLabels());
        writeLong(writer, data.getCount());
        writeScrapeTimestampAndNewline(writer, data);
      }
      if (data.hasSum()) {
        writeNameAndLabels(writer, metadata.getPrometheusName(), "_sum", data.getLabels());
        writeDouble(writer, data.getSum());
        writeScrapeTimestampAndNewline(writer, data);
      }
    }
  }

  private void writeInfo(Writer writer, InfoSnapshot snapshot) throws IOException {
    MetricMetadata metadata = snapshot.getMetadata();
    writeMetadata(writer, "_info", "gauge", metadata);
    for (InfoSnapshot.InfoDataPointSnapshot data : snapshot.getDataPoints()) {
      writeNameAndLabels(writer, metadata.getPrometheusName(), "_info", data.getLabels());
      writer.write("1");
      writeScrapeTimestampAndNewline(writer, data);
    }
  }

  private void writeStateSet(Writer writer, StateSetSnapshot snapshot) throws IOException {
    MetricMetadata metadata = snapshot.getMetadata();
    writeMetadata(writer, "", "gauge", metadata);
    for (StateSetSnapshot.StateSetDataPointSnapshot data : snapshot.getDataPoints()) {
      for (int i = 0; i < data.size(); i++) {
        writer.write(metadata.getPrometheusName());
        writer.write('{');
        for (int j = 0; j < data.getLabels().size(); j++) {
          if (j > 0) {
            writer.write(",");
          }
          writer.write(data.getLabels().getPrometheusName(j));
          writer.write("=\"");
          writeEscapedString(writer, data.getLabels().getValue(j));
          writer.write("\"");
        }
        if (!data.getLabels().isEmpty()) {
          writer.write(",");
        }
        writer.write(metadata.getPrometheusName());
        writer.write("=\"");
        writeEscapedString(writer, data.getName(i));
        writer.write("\"} ");
        if (data.isTrue(i)) {
          writer.write("1");
        } else {
          writer.write("0");
        }
        writeScrapeTimestampAndNewline(writer, data);
      }
    }
  }

  private void writeUnknown(Writer writer, UnknownSnapshot snapshot) throws IOException {
    MetricMetadata metadata = snapshot.getMetadata();
    writeMetadata(writer, "", "untyped", metadata);
    for (UnknownSnapshot.UnknownDataPointSnapshot data : snapshot.getDataPoints()) {
      writeNameAndLabels(writer, metadata.getPrometheusName(), null, data.getLabels());
      writeDouble(writer, data.getValue());
      writeScrapeTimestampAndNewline(writer, data);
    }
  }

  private void writeNameAndLabels(Writer writer, String name, String suffix, Labels labels)
      throws IOException {
    writeNameAndLabels(writer, name, suffix, labels, null, 0.0);
  }

  private void writeNameAndLabels(
      Writer writer,
      String name,
      String suffix,
      Labels labels,
      String additionalLabelName,
      double additionalLabelValue)
      throws IOException {
    boolean metricInsideBraces = false;
    // If the name does not pass the legacy validity check, we must put the
    // metric name inside the braces.
    if (PrometheusNaming.validateLegacyMetricName(name) != null) {
      metricInsideBraces = true;
      writer.write('{');
    }
    writeName(writer, name + (suffix != null ? suffix : ""), NameType.Metric);
    if (!labels.isEmpty() || additionalLabelName != null) {
      writeLabels(writer, labels, additionalLabelName, additionalLabelValue, metricInsideBraces);
    } else if (metricInsideBraces) {
      writer.write('}');
    }
    writer.write(' ');
  }

  private void writeMetadata(
      Writer writer, String suffix, String typeString, MetricMetadata metadata) throws IOException {
    if (metadata.getHelp() != null && !metadata.getHelp().isEmpty()) {
      writer.write("# HELP ");
      writeName(writer, metadata.getPrometheusName() + (suffix != null ? suffix : ""), NameType.Metric);
      writer.write(' ');
      writeEscapedHelp(writer, metadata.getHelp());
      writer.write('\n');
    }
    writer.write("# TYPE ");
    writeName(writer, metadata.getPrometheusName() + (suffix != null ? suffix : ""), NameType.Metric);
    writer.write(' ');
    writer.write(typeString);
    writer.write('\n');
  }

  private void writeEscapedHelp(Writer writer, String s) throws IOException {
    for (int i = 0; i < s.length(); i++) {
      char c = s.charAt(i);
      switch (c) {
        case '\\':
          writer.append("\\\\");
          break;
        case '\n':
          writer.append("\\n");
          break;
        default:
          writer.append(c);
      }
    }
  }

  private void writeScrapeTimestampAndNewline(Writer writer, DataPointSnapshot data)
      throws IOException {
    if (data.hasScrapeTimestamp()) {
      writer.write(' ');
      writePrometheusTimestamp(writer, data.getScrapeTimestampMillis(), timestampsInMs);
    }
    writer.write('\n');
  }
}<|MERGE_RESOLUTION|>--- conflicted
+++ resolved
@@ -1,14 +1,6 @@
 package io.prometheus.metrics.expositionformats;
 
-<<<<<<< HEAD
 import io.prometheus.metrics.model.snapshots.*;
-=======
-import static io.prometheus.metrics.expositionformats.TextFormatUtil.writeDouble;
-import static io.prometheus.metrics.expositionformats.TextFormatUtil.writeEscapedLabelValue;
-import static io.prometheus.metrics.expositionformats.TextFormatUtil.writeLabels;
-import static io.prometheus.metrics.expositionformats.TextFormatUtil.writeLong;
-import static io.prometheus.metrics.expositionformats.TextFormatUtil.writePrometheusTimestamp;
->>>>>>> e8fb095d
 
 import io.prometheus.metrics.model.snapshots.ClassicHistogramBuckets;
 import io.prometheus.metrics.model.snapshots.CounterSnapshot;
@@ -114,14 +106,9 @@
     // "unknown", "gauge", "counter", "stateset", "info", "histogram", "gaugehistogram", and
     // "summary".
     Writer writer = new BufferedWriter(new OutputStreamWriter(out, StandardCharsets.UTF_8));
-<<<<<<< HEAD
     for (MetricSnapshot s : metricSnapshots) {
       MetricSnapshot snapshot = PrometheusNaming.escapeMetricSnapshot(s, nameEscapingScheme);
-      if (snapshot.getDataPoints().size() > 0) {
-=======
-    for (MetricSnapshot snapshot : metricSnapshots) {
       if (!snapshot.getDataPoints().isEmpty()) {
->>>>>>> e8fb095d
         if (snapshot instanceof CounterSnapshot) {
           writeCounter(writer, (CounterSnapshot) snapshot);
         } else if (snapshot instanceof GaugeSnapshot) {
@@ -140,14 +127,9 @@
       }
     }
     if (writeCreatedTimestamps) {
-<<<<<<< HEAD
       for (MetricSnapshot s : metricSnapshots) {
         MetricSnapshot snapshot = PrometheusNaming.escapeMetricSnapshot(s, nameEscapingScheme);
-        if (snapshot.getDataPoints().size() > 0) {
-=======
-      for (MetricSnapshot snapshot : metricSnapshots) {
         if (!snapshot.getDataPoints().isEmpty()) {
->>>>>>> e8fb095d
           if (snapshot instanceof CounterSnapshot) {
             writeCreated(writer, snapshot);
           } else if (snapshot instanceof HistogramSnapshot) {

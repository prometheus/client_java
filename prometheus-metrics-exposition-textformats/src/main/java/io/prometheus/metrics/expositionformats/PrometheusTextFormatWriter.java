--- conflicted
+++ resolved
@@ -375,14 +375,8 @@
   }
 
   private void writeNameAndLabels(
-<<<<<<< HEAD
-      Writer writer, String name, String suffix, Labels labels, EscapingScheme escapingScheme)
-      throws IOException {
+      Writer writer, String name, @Nullable String suffix, Labels labels, EscapingScheme escapingScheme) throws IOException {
     writeNameAndLabels(writer, name, suffix, labels, escapingScheme, null, 0.0);
-=======
-      Writer writer, String name, @Nullable String suffix, Labels labels) throws IOException {
-    writeNameAndLabels(writer, name, suffix, labels, null, 0.0);
->>>>>>> 5ad2090a
   }
 
   private void writeNameAndLabels(
@@ -390,12 +384,8 @@
       String name,
       @Nullable String suffix,
       Labels labels,
-<<<<<<< HEAD
       EscapingScheme scheme,
-      String additionalLabelName,
-=======
       @Nullable String additionalLabelName,
->>>>>>> 5ad2090a
       double additionalLabelValue)
       throws IOException {
     boolean metricInsideBraces = false;
@@ -416,18 +406,13 @@
   }
 
   private void writeMetadata(
-<<<<<<< HEAD
       Writer writer,
-      String suffix,
+     @Nullable String suffix,
       String typeString,
       MetricMetadata metadata,
       EscapingScheme scheme)
       throws IOException {
     String name = getMetadataName(metadata, scheme) + (suffix != null ? suffix : "");
-=======
-      Writer writer, @Nullable String suffix, String typeString, MetricMetadata metadata)
-      throws IOException {
->>>>>>> 5ad2090a
     if (metadata.getHelp() != null && !metadata.getHelp().isEmpty()) {
       writer.write("# HELP ");
       writeName(writer, name, NameType.Metric);

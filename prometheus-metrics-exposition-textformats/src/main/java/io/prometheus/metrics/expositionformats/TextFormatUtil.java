package io.prometheus.metrics.expositionformats;

import io.prometheus.metrics.config.EscapingScheme;
import io.prometheus.metrics.model.snapshots.Labels;
import io.prometheus.metrics.model.snapshots.PrometheusNaming;
import io.prometheus.metrics.model.snapshots.SnapshotEscaper;
import java.io.IOException;
import java.io.Writer;
import javax.annotation.Nullable;

public class TextFormatUtil {

  static void writeLong(Writer writer, long value) throws IOException {
    writer.append(Long.toString(value));
  }

  static void writeDouble(Writer writer, double d) throws IOException {
    if (d == Double.POSITIVE_INFINITY) {
      writer.write("+Inf");
    } else if (d == Double.NEGATIVE_INFINITY) {
      writer.write("-Inf");
    } else {
      writer.write(Double.toString(d));
      // FloatingDecimal.getBinaryToASCIIConverter(d).appendTo(writer);
    }
  }

  static void writePrometheusTimestamp(Writer writer, long timestampMs, boolean timestampsInMs)
      throws IOException {
    if (timestampsInMs) {
      // correct for prometheus exposition format
      // https://prometheus.io/docs/instrumenting/exposition_formats/#text-format-details
      writer.write(Long.toString(timestampMs));
    } else {
      // incorrect for prometheus exposition format -
      // but we need to support it for backwards compatibility
      writeOpenMetricsTimestamp(writer, timestampMs);
    }
  }

  static void writeOpenMetricsTimestamp(Writer writer, long timestampMs) throws IOException {
    writer.write(Long.toString(timestampMs / 1000L));
    writer.write(".");
    long ms = timestampMs % 1000;
    if (ms < 100) {
      writer.write("0");
    }
    if (ms < 10) {
      writer.write("0");
    }
    writer.write(Long.toString(ms));
  }

  static void writeEscapedString(Writer writer, String s) throws IOException {
    // optimize for the common case where no escaping is needed
    int start = 0;
    // #indexOf is a vectorized intrinsic
    int backslashIndex = s.indexOf('\\', start);
    int quoteIndex = s.indexOf('\"', start);
    int newlineIndex = s.indexOf('\n', start);

    int allEscapesIndex = backslashIndex & quoteIndex & newlineIndex;
    while (allEscapesIndex != -1) {
      int escapeStart = Integer.MAX_VALUE;
      if (backslashIndex != -1) {
        escapeStart = backslashIndex;
      }
      if (quoteIndex != -1) {
        escapeStart = Math.min(escapeStart, quoteIndex);
      }
      if (newlineIndex != -1) {
        escapeStart = Math.min(escapeStart, newlineIndex);
      }

      // bulk write up to the first character that needs to be escaped
      if (escapeStart > start) {
        writer.write(s, start, escapeStart - start);
      }
      char c = s.charAt(escapeStart);
      start = escapeStart + 1;
      switch (c) {
        case '\\':
          writer.write("\\\\");
          backslashIndex = s.indexOf('\\', start);
          break;
        case '\"':
          writer.write("\\\"");
          quoteIndex = s.indexOf('\"', start);
          break;
        case '\n':
          writer.write("\\n");
          newlineIndex = s.indexOf('\n', start);
          break;
      }

      allEscapesIndex = backslashIndex & quoteIndex & newlineIndex;
    }
    // up until the end nothing needs to be escaped anymore
    int remaining = s.length() - start;
    if (remaining > 0) {
      writer.write(s, start, remaining);
    }
  }

  static void writeLabels(
      Writer writer,
      Labels labels,
<<<<<<< HEAD
      String additionalLabelName,
      double additionalLabelValue,
      boolean metricInsideBraces,
      EscapingScheme scheme)
=======
      @Nullable String additionalLabelName,
      double additionalLabelValue)
>>>>>>> 5ad2090a
      throws IOException {
    if (!metricInsideBraces) {
      writer.write('{');
    }
    for (int i = 0; i < labels.size(); i++) {
      if (i > 0 || metricInsideBraces) {
        writer.write(",");
      }
      writeName(writer, SnapshotEscaper.getSnapshotLabelName(labels, i, scheme), NameType.Label);
      writer.write("=\"");
      writeEscapedString(writer, labels.getValue(i));
      writer.write("\"");
    }
    if (additionalLabelName != null) {
      if (!labels.isEmpty()) {
        writer.write(",");
      }
      writer.write(additionalLabelName);
      writer.write("=\"");
      writeDouble(writer, additionalLabelValue);
      writer.write("\"");
    }
    writer.write('}');
  }

  static void writeName(Writer writer, String name, NameType nameType) throws IOException {
    switch (nameType) {
      case Metric:
        if (PrometheusNaming.isValidLegacyMetricName(name)) {
          writer.write(name);
          return;
        }
        break;
      case Label:
        if (PrometheusNaming.isValidLegacyLabelName(name)) {
          writer.write(name);
          return;
        }
        break;
      default:
        throw new RuntimeException("Invalid name type requested: " + nameType);
    }
    writer.write('"');
    writeEscapedString(writer, name);
    writer.write('"');
  }
}<|MERGE_RESOLUTION|>--- conflicted
+++ resolved
@@ -105,15 +105,10 @@
   static void writeLabels(
       Writer writer,
       Labels labels,
-<<<<<<< HEAD
-      String additionalLabelName,
+     @Nullable String additionalLabelName,
       double additionalLabelValue,
       boolean metricInsideBraces,
       EscapingScheme scheme)
-=======
-      @Nullable String additionalLabelName,
-      double additionalLabelValue)
->>>>>>> 5ad2090a
       throws IOException {
     if (!metricInsideBraces) {
       writer.write('{');

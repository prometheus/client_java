package io.prometheus.metrics.expositionformats;

import io.prometheus.metrics.model.snapshots.Labels;
import io.prometheus.metrics.model.snapshots.PrometheusNaming;
import io.prometheus.metrics.model.snapshots.ValidationScheme;
import java.io.IOException;
import java.io.Writer;

public class TextFormatUtil {

  static void writeLong(Writer writer, long value) throws IOException {
    writer.append(Long.toString(value));
  }

  static void writeDouble(Writer writer, double d) throws IOException {
    if (d == Double.POSITIVE_INFINITY) {
      writer.write("+Inf");
    } else if (d == Double.NEGATIVE_INFINITY) {
      writer.write("-Inf");
    } else {
      writer.write(Double.toString(d));
      // FloatingDecimal.getBinaryToASCIIConverter(d).appendTo(writer);
    }
  }

  static void writePrometheusTimestamp(Writer writer, long timestampMs, boolean timestampsInMs)
      throws IOException {
    if (timestampsInMs) {
      // correct for prometheus exposition format
      // https://prometheus.io/docs/instrumenting/exposition_formats/#text-format-details
      writer.write(Long.toString(timestampMs));
    } else {
      // incorrect for prometheus exposition format -
      // but we need to support it for backwards compatibility
      writeOpenMetricsTimestamp(writer, timestampMs);
    }
  }

  static void writeOpenMetricsTimestamp(Writer writer, long timestampMs) throws IOException {
    writer.write(Long.toString(timestampMs / 1000L));
    writer.write(".");
    long ms = timestampMs % 1000;
    if (ms < 100) {
      writer.write("0");
    }
    if (ms < 10) {
      writer.write("0");
    }
    writer.write(Long.toString(ms));
  }

<<<<<<< HEAD
  static void writeEscapedString(Writer writer, String s) throws IOException {
    for (int i = 0; i < s.length(); i++) {
      char c = s.charAt(i);
=======
  static void writeEscapedLabelValue(Writer writer, String s) throws IOException {
    // optimize for the common case where no escaping is needed
    int start = 0;
    // #indexOf is a vectorized intrinsic
    int backslashIndex = s.indexOf('\\', start);
    int quoteIndex = s.indexOf('\"', start);
    int newlineIndex = s.indexOf('\n', start);

    int allEscapesIndex = backslashIndex & quoteIndex & newlineIndex;
    while (allEscapesIndex != -1) {
      int escapeStart = Integer.MAX_VALUE;
      if (backslashIndex != -1) {
        escapeStart = backslashIndex;
      }
      if (quoteIndex != -1) {
        escapeStart = Math.min(escapeStart, quoteIndex);
      }
      if (newlineIndex != -1) {
        escapeStart = Math.min(escapeStart, newlineIndex);
      }

      // bulk write up to the first character that needs to be escaped
      if (escapeStart > start) {
        writer.write(s, start, escapeStart - start);
      }
      char c = s.charAt(escapeStart);
      start = escapeStart + 1;
>>>>>>> e8fb095d
      switch (c) {
        case '\\':
          writer.write("\\\\");
          backslashIndex = s.indexOf('\\', start);
          break;
        case '\"':
          writer.write("\\\"");
          quoteIndex = s.indexOf('\"', start);
          break;
        case '\n':
          writer.write("\\n");
          newlineIndex = s.indexOf('\n', start);
          break;
      }

      allEscapesIndex = backslashIndex & quoteIndex & newlineIndex;
    }
    // up until the end nothing needs to be escaped anymore
    int remaining = s.length() - start;
    if (remaining > 0) {
      writer.write(s, start, remaining);
    }
  }

  static void writeLabels(
      Writer writer, Labels labels, String additionalLabelName, double additionalLabelValue, boolean metricInsideBraces)
      throws IOException {
    if (!metricInsideBraces) {
      writer.write('{');
    }
    for (int i = 0; i < labels.size(); i++) {
      if (i > 0 || metricInsideBraces) {
        writer.write(",");
      }
      writeName(writer, labels.getPrometheusName(i), NameType.Label);
      writer.write("=\"");
      writeEscapedString(writer, labels.getValue(i));
      writer.write("\"");
    }
    if (additionalLabelName != null) {
      if (!labels.isEmpty()) {
        writer.write(",");
      }
      writer.write(additionalLabelName);
      writer.write("=\"");
      writeDouble(writer, additionalLabelValue);
      writer.write("\"");
    }
    writer.write('}');
  }

  static void writeName(Writer writer, String name, NameType nameType) throws IOException {
    switch (nameType) {
      case Metric:
        if (PrometheusNaming.isValidLegacyMetricName(name)) {
          writer.write(name);
          return;
        }
        break;
      case Label:
        if (PrometheusNaming.isValidLegacyLabelName(name) && PrometheusNaming.nameValidationScheme == ValidationScheme.LEGACY_VALIDATION) {
          writer.write(name);
          return;
        }
        break;
      default:
        throw new RuntimeException("Invalid name type requested: " + nameType);
    }
    writer.write('"');
    writeEscapedString(writer, name);
    writer.write('"');
  }
}<|MERGE_RESOLUTION|>--- conflicted
+++ resolved
@@ -49,11 +49,6 @@
     writer.write(Long.toString(ms));
   }
 
-<<<<<<< HEAD
-  static void writeEscapedString(Writer writer, String s) throws IOException {
-    for (int i = 0; i < s.length(); i++) {
-      char c = s.charAt(i);
-=======
   static void writeEscapedLabelValue(Writer writer, String s) throws IOException {
     // optimize for the common case where no escaping is needed
     int start = 0;
@@ -81,7 +76,6 @@
       }
       char c = s.charAt(escapeStart);
       start = escapeStart + 1;
->>>>>>> e8fb095d
       switch (c) {
         case '\\':
           writer.write("\\\\");

--- conflicted
+++ resolved
@@ -56,15 +56,7 @@
   }
 
   static void writeLabels(
-<<<<<<< HEAD
-      OutputStreamWriter writer,
-      Labels labels,
-      String additionalLabelName,
-      double additionalLabelValue,
-      boolean metricInsideBraces)
-=======
-      Writer writer, Labels labels, String additionalLabelName, double additionalLabelValue)
->>>>>>> 7d091a7d
+      Writer writer, Labels labels, String additionalLabelName, double additionalLabelValue, boolean metricInsideBraces)
       throws IOException {
     if (!metricInsideBraces) {
       writer.write('{');
@@ -90,7 +82,7 @@
     writer.write('}');
   }
 
-  static void writeName(OutputStreamWriter writer, String name, NameType nameType) throws IOException {
+  static void writeName(Writer writer, String name, NameType nameType) throws IOException {
     switch (nameType) {
       case Metric:
         if (PrometheusNaming.isValidLegacyMetricName(name)) {

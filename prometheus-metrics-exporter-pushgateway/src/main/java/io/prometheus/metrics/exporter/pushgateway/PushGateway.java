package io.prometheus.metrics.exporter.pushgateway;

import static io.prometheus.metrics.exporter.pushgateway.Scheme.HTTP;
<<<<<<< HEAD
import static io.prometheus.metrics.model.snapshots.PrometheusNaming.escapeName;
=======
import static java.util.Objects.requireNonNull;
>>>>>>> 5ad2090a

import io.prometheus.metrics.config.EscapingScheme;
import io.prometheus.metrics.config.ExporterPushgatewayProperties;
import io.prometheus.metrics.config.PrometheusProperties;
import io.prometheus.metrics.config.PrometheusPropertiesException;
import io.prometheus.metrics.expositionformats.ExpositionFormatWriter;
import io.prometheus.metrics.expositionformats.PrometheusProtobufWriter;
import io.prometheus.metrics.expositionformats.PrometheusTextFormatWriter;
import io.prometheus.metrics.model.registry.Collector;
import io.prometheus.metrics.model.registry.MultiCollector;
import io.prometheus.metrics.model.registry.PrometheusRegistry;
import java.io.ByteArrayOutputStream;
import java.io.IOException;
import java.io.InputStream;
import java.io.OutputStream;
import java.io.UnsupportedEncodingException;
import java.net.HttpURLConnection;
import java.net.InetAddress;
import java.net.MalformedURLException;
import java.net.URI;
import java.net.URL;
import java.net.URLEncoder;
import java.net.UnknownHostException;
import java.nio.charset.StandardCharsets;
import java.util.Base64;
import java.util.Collections;
import java.util.HashMap;
import java.util.Map;
import java.util.TreeMap;
import javax.annotation.Nullable;

/**
 * Export metrics via the <a href="https://github.com/prometheus/pushgateway">Prometheus
 * Pushgateway</a>
 *
 * <p>The Prometheus Pushgateway exists to allow ephemeral and batch jobs to expose their metrics to
 * Prometheus. Since these kinds of jobs may not exist long enough to be scraped, they can instead
 * push their metrics to a Pushgateway. This Java class allows pushing the contents of a {@link
 * PrometheusRegistry} to a Pushgateway.
 *
 * <p>Example usage:
 *
 * <pre>{@code
 * void executeBatchJob() throws Exception {
 *     PrometheusRegistry registry = new PrometheusRegistry();
 *     Gauge duration = Gauge.builder()
 *             .name("my_batch_job_duration_seconds")
 *             .help("Duration of my batch job in seconds.")
 *             .register(registry);
 *     Timer durationTimer = duration.startTimer();
 *     try {
 *         // Your code here.
 *
 *         // This is only added to the registry after success,
 *         // so that a previous success in the Pushgateway isn't overwritten on failure.
 *         Gauge lastSuccess = Gauge.builder()
 *                 .name("my_batch_job_last_success")
 *                 .help("Last time my batch job succeeded, in unixtime.")
 *                 .register(registry);
 *         lastSuccess.set(System.currentTimeMillis());
 *     } finally {
 *         durationTimer.observeDuration();
 *         PushGateway pg = PushGateway.builder()
 *                 .address("127.0.0.1:9091")
 *                 .job("my_batch_job")
 *                 .registry(registry)
 *                 .build();
 *         pg.pushAdd();
 *     }
 * }
 * }</pre>
 *
 * <p>See <a
 * href="https://github.com/prometheus/pushgateway">https://github.com/prometheus/pushgateway</a>.
 */
public class PushGateway {

  private static final int MILLISECONDS_PER_SECOND = 1000;

  private final URL url;
  private final ExpositionFormatWriter writer;
  private final boolean prometheusTimestampsInMs;
  private final Map<String, String> requestHeaders;
  private final PrometheusRegistry registry;
  private final HttpConnectionFactory connectionFactory;
  private final EscapingScheme escapingScheme;

  private PushGateway(
      PrometheusRegistry registry,
      Format format,
      URL url,
      HttpConnectionFactory connectionFactory,
      Map<String, String> requestHeaders,
      boolean prometheusTimestampsInMs,
      EscapingScheme escapingScheme) {
    this.registry = registry;
    this.url = url;
    this.requestHeaders = Collections.unmodifiableMap(new HashMap<>(requestHeaders));
    this.connectionFactory = connectionFactory;
    this.prometheusTimestampsInMs = prometheusTimestampsInMs;
    this.escapingScheme = escapingScheme;
    writer = getWriter(format);
    if (!writer.isAvailable()) {
      throw new RuntimeException(writer.getClass() + " is not available");
    }
  }

  @SuppressWarnings("deprecation")
  private ExpositionFormatWriter getWriter(Format format) {
    if (format == Format.PROMETHEUS_TEXT) {
      return PrometheusTextFormatWriter.builder()
          .setTimestampsInMs(this.prometheusTimestampsInMs)
          .build();
    } else {
      // use reflection to avoid a compile-time dependency on the expositionformats module
      return new PrometheusProtobufWriter();
    }
  }

  /**
   * Push all metrics. All metrics with the same job and grouping key are replaced.
   *
   * <p>This uses the PUT HTTP method.
   */
  public void push() throws IOException {
    doRequest(registry, "PUT");
  }

  /**
   * Push a single metric. All metrics with the same job and grouping key are replaced.
   *
   * <p>This is useful for pushing a single Gauge.
   *
   * <p>This uses the PUT HTTP method.
   */
  public void push(Collector collector) throws IOException {
    PrometheusRegistry registry = new PrometheusRegistry();
    registry.register(collector);
    doRequest(registry, "PUT");
  }

  /**
   * Push a single collector. All metrics with the same job and grouping key are replaced.
   *
   * <p>This uses the PUT HTTP method.
   */
  public void push(MultiCollector collector) throws IOException {
    PrometheusRegistry registry = new PrometheusRegistry();
    registry.register(collector);
    doRequest(registry, "PUT");
  }

  /**
   * Like {@link #push()}, but only metrics with the same name as the newly pushed metrics are
   * replaced.
   *
   * <p>This uses the POST HTTP method.
   */
  public void pushAdd() throws IOException {
    doRequest(registry, "POST");
  }

  /**
   * Like {@link #push(Collector)}, but only the specified metric will be replaced.
   *
   * <p>This uses the POST HTTP method.
   */
  public void pushAdd(Collector collector) throws IOException {
    PrometheusRegistry registry = new PrometheusRegistry();
    registry.register(collector);
    doRequest(registry, "POST");
  }

  /**
   * Like {@link #push(MultiCollector)}, but only the metrics from the collector will be replaced.
   *
   * <p>This uses the POST HTTP method.
   */
  public void pushAdd(MultiCollector collector) throws IOException {
    PrometheusRegistry registry = new PrometheusRegistry();
    registry.register(collector);
    doRequest(registry, "POST");
  }

  /**
   * Deletes metrics from the Pushgateway.
   *
   * <p>This uses the DELETE HTTP method.
   */
  public void delete() throws IOException {
    doRequest(null, "DELETE");
  }

  private void doRequest(@Nullable PrometheusRegistry registry, String method) throws IOException {
    try {
      HttpURLConnection connection = connectionFactory.create(url);
      requestHeaders.forEach(connection::setRequestProperty);
      connection.setRequestProperty("Content-Type", writer.getContentType());
      if (!method.equals("DELETE")) {
        connection.setDoOutput(true);
      }
      connection.setRequestMethod(method);

      connection.setConnectTimeout(10 * MILLISECONDS_PER_SECOND);
      connection.setReadTimeout(10 * MILLISECONDS_PER_SECOND);
      connection.connect();

      try {
        if (!method.equals("DELETE")) {
          OutputStream outputStream = connection.getOutputStream();
<<<<<<< HEAD
          writer.write(outputStream, registry.scrape(), this.escapingScheme);
=======
          writer.write(outputStream, requireNonNull(registry).scrape());
>>>>>>> 5ad2090a
          outputStream.flush();
          outputStream.close();
        }

        int response = connection.getResponseCode();
        if (response / 100 != 2) {
          String errorMessage;
          InputStream errorStream = connection.getErrorStream();
          if (errorStream != null) {
            String errBody = readFromStream(errorStream);
            errorMessage =
                "Response code from " + url + " was " + response + ", response body: " + errBody;
          } else {
            errorMessage = "Response code from " + url + " was " + response;
          }
          throw new IOException(errorMessage);
        }

      } finally {
        connection.disconnect();
      }
    } catch (IOException e) {
      String baseUrl = url.getProtocol() + "://" + url.getHost();
      if (url.getPort() != -1) {
        baseUrl += ":" + url.getPort();
      }
      throw new IOException(
          "Failed to push metrics to the Prometheus Pushgateway on "
              + baseUrl
              + ": "
              + e.getMessage(),
          e);
    }
  }

  private static String readFromStream(InputStream is) throws IOException {
    ByteArrayOutputStream result = new ByteArrayOutputStream();
    byte[] buffer = new byte[1024];
    int length;
    while ((length = is.read(buffer)) != -1) {
      result.write(buffer, 0, length);
    }
    return result.toString("UTF-8");
  }

  public static Builder builder() {
    return builder(PrometheusProperties.get());
  }

  /**
   * The {@link PrometheusProperties} will be used to override what is set in the {@link Builder}.
   */
  public static Builder builder(PrometheusProperties config) {
    return new Builder(config);
  }

  public static class Builder {

    private final PrometheusProperties config;
    @Nullable private Format format;
    @Nullable private String address;
    @Nullable private Scheme scheme;
    @Nullable private String job;
    private boolean prometheusTimestampsInMs;
    private final Map<String, String> requestHeaders = new HashMap<>();
    private PrometheusRegistry registry = PrometheusRegistry.defaultRegistry;
    private HttpConnectionFactory connectionFactory = new DefaultHttpConnectionFactory();
    private final Map<String, String> groupingKey = new TreeMap<>();

    private Builder(PrometheusProperties config) {
      this.config = config;
    }

    /** Default is {@link Format#PROMETHEUS_PROTOBUF}. */
    public Builder format(Format format) {
      if (format == null) {
        throw new NullPointerException();
      }
      this.format = format;
      return this;
    }

    /**
     * Address of the Pushgateway in format {@code host:port}. Default is {@code localhost:9091}.
     * Can be overwritten at runtime with the {@code io.prometheus.exporter.pushgateway.address}
     * property.
     */
    public Builder address(String address) {
      if (address == null) {
        throw new NullPointerException();
      }
      this.address = address;
      return this;
    }

    /** Username and password for HTTP basic auth when pushing to the Pushgateway. */
    public Builder basicAuth(String user, String password) {
      if (user == null || password == null) {
        throw new NullPointerException();
      }
      byte[] credentialsBytes = (user + ":" + password).getBytes(StandardCharsets.UTF_8);
      String encoded = Base64.getEncoder().encodeToString(credentialsBytes);
      requestHeaders.put("Authorization", String.format("Basic %s", encoded));
      return this;
    }

    /** Bearer token authorization when pushing to the Pushgateway. */
    public Builder bearerToken(String token) {
      if (token == null) {
        throw new NullPointerException();
      }
      requestHeaders.put("Authorization", String.format("Bearer %s", token));
      return this;
    }

    /**
     * Specify if metrics should be pushed using HTTP or HTTPS. Default is HTTP. Can be overwritten
     * at runtime with the {@code io.prometheus.exporter.pushgateway.scheme} property.
     */
    public Builder scheme(Scheme scheme) {
      if (scheme == null) {
        throw new NullPointerException();
      }
      this.scheme = scheme;
      return this;
    }

    /**
     * Custom connection factory. Default is {@link DefaultHttpConnectionFactory}.
     *
     * <p>The {@code PushGatewayTestApp} in {@code integration-tests/it-pushgateway/} has an example
     * of a custom connection factory that skips SSL certificate validation for HTTPS connections.
     */
    public Builder connectionFactory(HttpConnectionFactory connectionFactory) {
      if (connectionFactory == null) {
        throw new NullPointerException();
      }
      this.connectionFactory = connectionFactory;
      return this;
    }

    /**
     * The {@code job} label to be used when pushing metrics. If not provided, the name of the JAR
     * file will be used by default. Can be overwritten at runtime with the {@code
     * io.prometheus.exporter.pushgateway.job} property.
     */
    public Builder job(String job) {
      if (job == null) {
        throw new NullPointerException();
      }
      this.job = job;
      return this;
    }

    /**
     * Grouping keys to be used when pushing/deleting metrics. Call this method multiple times for
     * adding multiple grouping keys.
     */
    public Builder groupingKey(String name, String value) {
      if (name == null || value == null) {
        throw new NullPointerException();
      }
      groupingKey.put(name, value);
      return this;
    }

    /** Convenience method for adding the current IP address as an "instance" label. */
    public Builder instanceIpGroupingKey() throws UnknownHostException {
      return groupingKey("instance", InetAddress.getLocalHost().getHostAddress());
    }

    /** Push metrics from this registry instead of {@link PrometheusRegistry#defaultRegistry}. */
    public Builder registry(PrometheusRegistry registry) {
      if (registry == null) {
        throw new NullPointerException();
      }
      this.registry = registry;
      return this;
    }

    /**
     * Use milliseconds for timestamps in text format? Default is {@code false}. Can be overwritten
     * at runtime with the {@code io.prometheus.exporter.timestampsInMs} property.
     */
    public Builder prometheusTimestampsInMs(boolean prometheusTimestampsInMs) {
      this.prometheusTimestampsInMs = prometheusTimestampsInMs;
      return this;
    }

    private boolean getPrometheusTimestampsInMs() {
      // accept either to opt in to timestamps in milliseconds
      return config.getExporterProperties().getPrometheusTimestampsInMs()
          || this.prometheusTimestampsInMs;
    }

    private Scheme getScheme(@Nullable ExporterPushgatewayProperties properties) {
      if (properties != null && properties.getScheme() != null) {
        return Scheme.valueOf(properties.getScheme());
      } else if (this.scheme != null) {
        return this.scheme;
      } else {
        return HTTP;
      }
    }

    private String getAddress(@Nullable ExporterPushgatewayProperties properties) {
      if (properties != null && properties.getAddress() != null) {
        return properties.getAddress();
      } else if (this.address != null) {
        return this.address;
      } else {
        return "localhost:9091";
      }
    }

    private String getJob(@Nullable ExporterPushgatewayProperties properties) {
      if (properties != null && properties.getJob() != null) {
        return properties.getJob();
      } else if (this.job != null) {
        return this.job;
      } else {
        return DefaultJobLabelDetector.getDefaultJobLabel();
      }
    }

    private EscapingScheme getEscapingScheme(ExporterPushgatewayProperties properties) {
      if (properties != null && properties.getEscapingScheme() != null) {
        return properties.getEscapingScheme();
      }
      return EscapingScheme.NO_ESCAPING;
    }

    private Format getFormat() {
      // currently not configurable via properties
      if (this.format != null) {
        return this.format;
      }
      return Format.PROMETHEUS_PROTOBUF;
    }

    private URL makeUrl(@Nullable ExporterPushgatewayProperties properties)
        throws UnsupportedEncodingException, MalformedURLException {
      StringBuilder url =
          new StringBuilder(getScheme(properties) + "://" + getAddress(properties) + "/metrics/");
      String job = getJob(properties);
      if (job.contains("/")) {
        url.append("job@base64/").append(base64url(job));
      } else {
        url.append("job/").append(URLEncoder.encode(job, "UTF-8"));
      }
<<<<<<< HEAD
      if (groupingKey != null) {
        for (Map.Entry<String, String> entry : groupingKey.entrySet()) {
          if (entry.getValue().isEmpty()) {
            url.append("/")
                .append(escapeName(entry.getKey(), EscapingScheme.VALUE_ENCODING_ESCAPING))
                .append("@base64/=");
          } else if (entry.getValue().contains("/")) {
            url.append("/")
                .append(escapeName(entry.getKey(), EscapingScheme.VALUE_ENCODING_ESCAPING))
                .append("@base64/")
                .append(base64url(entry.getValue()));
          } else {
            url.append("/")
                .append(escapeName(entry.getKey(), EscapingScheme.VALUE_ENCODING_ESCAPING))
                .append("/")
                .append(URLEncoder.encode(entry.getValue(), "UTF-8"));
          }
=======
      for (Map.Entry<String, String> entry : groupingKey.entrySet()) {
        if (entry.getValue().isEmpty()) {
          url += "/" + entry.getKey() + "@base64/=";
        } else if (entry.getValue().contains("/")) {
          url += "/" + entry.getKey() + "@base64/" + base64url(entry.getValue());
        } else {
          url += "/" + entry.getKey() + "/" + URLEncoder.encode(entry.getValue(), "UTF-8");
>>>>>>> 5ad2090a
        }
      }
      return URI.create(url.toString()).normalize().toURL();
    }

    private String base64url(String v) {
      return Base64.getEncoder()
          .encodeToString(v.getBytes(StandardCharsets.UTF_8))
          .replace("+", "-")
          .replace("/", "_");
    }

    public PushGateway build() {
      ExporterPushgatewayProperties properties =
          config == null ? null : config.getExporterPushgatewayProperties();
      try {
        return new PushGateway(
            registry,
            getFormat(),
            makeUrl(properties),
            connectionFactory,
            requestHeaders,
            getPrometheusTimestampsInMs(),
            getEscapingScheme(properties));
      } catch (MalformedURLException e) {
        throw new PrometheusPropertiesException(
            address + ": Invalid address. Expecting <host>:<port>");
      } catch (UnsupportedEncodingException e) {
        throw new RuntimeException(e); // cannot happen, UTF-8 is always supported
      }
    }
  }
}<|MERGE_RESOLUTION|>--- conflicted
+++ resolved
@@ -1,11 +1,8 @@
 package io.prometheus.metrics.exporter.pushgateway;
 
 import static io.prometheus.metrics.exporter.pushgateway.Scheme.HTTP;
-<<<<<<< HEAD
 import static io.prometheus.metrics.model.snapshots.PrometheusNaming.escapeName;
-=======
 import static java.util.Objects.requireNonNull;
->>>>>>> 5ad2090a
 
 import io.prometheus.metrics.config.EscapingScheme;
 import io.prometheus.metrics.config.ExporterPushgatewayProperties;
@@ -216,11 +213,7 @@
       try {
         if (!method.equals("DELETE")) {
           OutputStream outputStream = connection.getOutputStream();
-<<<<<<< HEAD
-          writer.write(outputStream, registry.scrape(), this.escapingScheme);
-=======
-          writer.write(outputStream, requireNonNull(registry).scrape());
->>>>>>> 5ad2090a
+          writer.write(outputStream, requireNonNull(registry).scrape(), this.escapingScheme);
           outputStream.flush();
           outputStream.close();
         }
@@ -471,33 +464,21 @@
       } else {
         url.append("job/").append(URLEncoder.encode(job, "UTF-8"));
       }
-<<<<<<< HEAD
-      if (groupingKey != null) {
-        for (Map.Entry<String, String> entry : groupingKey.entrySet()) {
-          if (entry.getValue().isEmpty()) {
+      for (Map.Entry<String, String> entry : groupingKey.entrySet()) {
+        if (entry.getValue().isEmpty()) {
             url.append("/")
                 .append(escapeName(entry.getKey(), EscapingScheme.VALUE_ENCODING_ESCAPING))
                 .append("@base64/=");
-          } else if (entry.getValue().contains("/")) {
+        } else if (entry.getValue().contains("/")) {
             url.append("/")
                 .append(escapeName(entry.getKey(), EscapingScheme.VALUE_ENCODING_ESCAPING))
                 .append("@base64/")
                 .append(base64url(entry.getValue()));
-          } else {
+        } else {
             url.append("/")
                 .append(escapeName(entry.getKey(), EscapingScheme.VALUE_ENCODING_ESCAPING))
                 .append("/")
                 .append(URLEncoder.encode(entry.getValue(), "UTF-8"));
-          }
-=======
-      for (Map.Entry<String, String> entry : groupingKey.entrySet()) {
-        if (entry.getValue().isEmpty()) {
-          url += "/" + entry.getKey() + "@base64/=";
-        } else if (entry.getValue().contains("/")) {
-          url += "/" + entry.getKey() + "@base64/" + base64url(entry.getValue());
-        } else {
-          url += "/" + entry.getKey() + "/" + URLEncoder.encode(entry.getValue(), "UTF-8");
->>>>>>> 5ad2090a
         }
       }
       return URI.create(url.toString()).normalize().toURL();

--- conflicted
+++ resolved
@@ -41,9 +41,8 @@
             return null;
         }
     }
-
+    
     /**
-<<<<<<< HEAD
      * Like {@link #collect(includedNames)}, but with support for multi-target pattern.
      * <p>
      * Override this if there is a more efficient way than first collecting the snapshot and then discarding it.
@@ -56,12 +55,9 @@
             return null;
         }
     }
+    
 
-    
     /**
-     * Override this and return {@code null} if a collector does not have a constant name,
-     * or if you don't want this library to call {@link #collect()} during registration of this collector.
-=======
      * This is called in two places:
      * <ol>
      * <li>During registration to check if a metric with that name already exists.</li>
@@ -74,7 +70,6 @@
      * If your metric has a name that does not change at runtime it is a good idea to overwrite this and return the name.
      * <p>
      * All metrics in {@code prometheus-metrics-core} override this.
->>>>>>> 18bdc332
      */
     default String getPrometheusName() {
         return null;

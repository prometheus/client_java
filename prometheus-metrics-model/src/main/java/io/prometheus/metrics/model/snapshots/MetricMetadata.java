package io.prometheus.metrics.model.snapshots;

<<<<<<< HEAD
import io.prometheus.metrics.config.EscapingScheme;
=======
import javax.annotation.Nullable;
>>>>>>> 5ad2090a

/** Immutable container for metric metadata: name, help, unit. */
public final class MetricMetadata {

  /**
   * Name without suffix.
   *
   * <p>For example, the name for a counter "http_requests_total" is "http_requests". The name of an
   * info called "jvm_info" is "jvm".
   *
   * <p>We allow dots in label names. Dots are automatically replaced with underscores in Prometheus
   * exposition formats. However, if metrics from this library are exposed in OpenTelemetry format
   * dots are retained.
   *
   * <p>See {@link #MetricMetadata(String, String, Unit)} for more info on naming conventions.
   */
  private final String name;

  /**
   * Same as name that all invalid char (without Unicode support) are replaced by _
   *
   * <p>Multiple metrics with the same prometheusName are not allowed, because they would end up in
   * the same time series in Prometheus if {@link EscapingScheme#UNDERSCORE_ESCAPING} or {@link
   * EscapingScheme#DOTS_ESCAPING} is used.
   */
  private final String prometheusName;

  @Nullable private final String help;
  @Nullable private final Unit unit;

  /** See {@link #MetricMetadata(String, String, Unit)} */
  public MetricMetadata(String name) {
    this(name, null, null);
  }

  /** See {@link #MetricMetadata(String, String, Unit)} */
  public MetricMetadata(String name, String help) {
    this(name, help, null);
  }

  /**
   * Constructor.
   *
   * @param name must not be {@code null}. {@link PrometheusNaming#isValidMetricName(String)
   *     isValidMetricName(name)} must be {@code true}. Use {@link
   *     PrometheusNaming#sanitizeMetricName(String)} to convert arbitrary strings into valid names.
   * @param help optional. May be {@code null}.
   * @param unit optional. May be {@code null}.
   */
  public MetricMetadata(String name, @Nullable String help, @Nullable Unit unit) {
    this.name = name;
    this.help = help;
    this.unit = unit;
    validate();
    this.prometheusName = PrometheusNaming.prometheusName(name);
  }

  /**
   * The name does not include the {@code _total} suffix for counter metrics or the {@code _info}
   * suffix for Info metrics.
   *
   * <p>The name may contain any Unicode chars. Use {@link #getPrometheusName()} to get the name in
   * legacy Prometheus format, i.e. with all dots and all invalid chars replaced by underscores.
   */
  public String getName() {
    return name;
  }

  /**
   * Same as {@link #getName()} but with all invalid characters and dots replaced by underscores.
   *
   * <p>This is used by Prometheus exposition formats.
   */
  public String getPrometheusName() {
    return prometheusName;
  }

  @Nullable
  public String getHelp() {
    return help;
  }

  public boolean hasUnit() {
    return unit != null;
  }

  @Nullable
  public Unit getUnit() {
    return unit;
  }

  private void validate() {
    if (name == null) {
      throw new IllegalArgumentException("Missing required field: name is null");
    }
    String error = PrometheusNaming.validateMetricName(name);
    if (error != null) {
      throw new IllegalArgumentException(
          "'"
              + name
              + "': Illegal metric name. "
              + error
              + " Call "
              + PrometheusNaming.class.getSimpleName()
              + ".sanitizeMetricName(name) to avoid this error.");
    }
    if (hasUnit()) {
      if (!name.endsWith("_" + unit) && !name.endsWith("." + unit)) {
        throw new IllegalArgumentException(
            "'"
                + name
                + "': Illegal metric name. If the unit is non-null, "
                + "the name must end with the unit: _"
                + unit
                + "."
                + " Call "
                + PrometheusNaming.class.getSimpleName()
                + ".sanitizeMetricName(name, unit) to avoid this error.");
      }
    }
  }

  MetricMetadata escape(EscapingScheme escapingScheme) {
    return new MetricMetadata(PrometheusNaming.escapeName(name, escapingScheme), help, unit);
  }
}<|MERGE_RESOLUTION|>--- conflicted
+++ resolved
@@ -1,10 +1,8 @@
 package io.prometheus.metrics.model.snapshots;
 
-<<<<<<< HEAD
 import io.prometheus.metrics.config.EscapingScheme;
-=======
+
 import javax.annotation.Nullable;
->>>>>>> 5ad2090a
 
 /** Immutable container for metric metadata: name, help, unit. */
 public final class MetricMetadata {

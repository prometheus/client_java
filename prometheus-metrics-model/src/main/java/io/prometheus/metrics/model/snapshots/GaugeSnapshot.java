package io.prometheus.metrics.model.snapshots;

import io.prometheus.metrics.config.EscapingScheme;
import java.util.ArrayList;
import java.util.Collection;
import java.util.List;
import javax.annotation.Nullable;

/** Immutable snapshot of a Gauge. */
public final class GaugeSnapshot extends MetricSnapshot {

  /**
   * To create a new {@link GaugeSnapshot}, you can either call the constructor directly or use the
   * builder with {@link GaugeSnapshot#builder()}.
   *
   * @param metadata see {@link MetricMetadata} for naming conventions.
   * @param data the constructor will create a sorted copy of the collection.
   */
  public GaugeSnapshot(MetricMetadata metadata, Collection<GaugeDataPointSnapshot> data) {
    this(metadata, data, false);
  }

  private GaugeSnapshot(
      MetricMetadata metadata, Collection<GaugeDataPointSnapshot> data, boolean internal) {
    super(metadata, data, internal);
  }

  @SuppressWarnings("unchecked")
  @Override
  public List<GaugeDataPointSnapshot> getDataPoints() {
    return (List<GaugeDataPointSnapshot>) dataPoints;
  }

  @SuppressWarnings("unchecked")
  @Override
  MetricSnapshot escape(
      EscapingScheme escapingScheme, List<? extends DataPointSnapshot> dataPointSnapshots) {
    return new GaugeSnapshot(
        getMetadata().escape(escapingScheme),
        (List<GaugeDataPointSnapshot>) dataPointSnapshots,
        true);
  }

  public static final class GaugeDataPointSnapshot extends DataPointSnapshot {

    private final double value;
    @Nullable private final Exemplar exemplar;

    /**
     * To create a new {@link GaugeDataPointSnapshot}, you can either call the constructor directly
     * or use the Builder with {@link GaugeDataPointSnapshot#builder()}.
     *
     * @param value the gauge value.
     * @param labels must not be null. Use {@link Labels#EMPTY} if there are no labels.
     * @param exemplar may be null.
     */
    public GaugeDataPointSnapshot(double value, Labels labels, @Nullable Exemplar exemplar) {
      this(value, labels, exemplar, 0);
    }

    /**
     * Constructor with an additional scrape timestamp. This is only useful in rare cases as the
     * scrape timestamp is usually set by the Prometheus server during scraping. Exceptions include
     * mirroring metrics with given timestamps from other metric sources.
     */
    public GaugeDataPointSnapshot(
<<<<<<< HEAD
        double value, Labels labels, Exemplar exemplar, long scrapeTimestampMillis) {
      this(value, labels, exemplar, scrapeTimestampMillis, false);
    }

    private GaugeDataPointSnapshot(
        double value,
        Labels labels,
        Exemplar exemplar,
        long scrapeTimestampMillis,
        boolean internal) {
      super(labels, 0L, scrapeTimestampMillis, internal);
=======
        double value, Labels labels, @Nullable Exemplar exemplar, long scrapeTimestampMillis) {
      super(labels, 0L, scrapeTimestampMillis);
>>>>>>> 5ad2090a
      this.value = value;
      this.exemplar = exemplar;
    }

    public double getValue() {
      return value;
    }

    @Nullable
    public Exemplar getExemplar() {
      return exemplar;
    }

    public static Builder builder() {
      return new Builder();
    }

    @Override
    DataPointSnapshot escape(EscapingScheme escapingScheme) {
      return new GaugeSnapshot.GaugeDataPointSnapshot(
          value,
          SnapshotEscaper.escapeLabels(getLabels(), escapingScheme),
          SnapshotEscaper.escapeExemplar(exemplar, escapingScheme),
          getCreatedTimestampMillis(),
          true);
    }

    public static class Builder extends DataPointSnapshot.Builder<Builder> {

      @Nullable private Exemplar exemplar = null;
      @Nullable private Double value = null;

      private Builder() {}

      /** Gauge value. This is required. */
      public Builder value(double value) {
        this.value = value;
        return this;
      }

      /** Optional */
      public Builder exemplar(Exemplar exemplar) {
        this.exemplar = exemplar;
        return this;
      }

      public GaugeDataPointSnapshot build() {
        if (value == null) {
          throw new IllegalArgumentException("Missing required field: value is null.");
        }
        return new GaugeDataPointSnapshot(value, labels, exemplar, scrapeTimestampMillis);
      }

      @Override
      protected Builder self() {
        return this;
      }
    }
  }

  public static Builder builder() {
    return new Builder();
  }

  public static class Builder extends MetricSnapshot.Builder<Builder> {

    private final List<GaugeDataPointSnapshot> dataPoints = new ArrayList<>();

    private Builder() {}

    /** Add a data point. This can be called multiple times to add multiple data points. */
    public Builder dataPoint(GaugeDataPointSnapshot dataPoint) {
      dataPoints.add(dataPoint);
      return this;
    }

    @Override
    public GaugeSnapshot build() {
      return new GaugeSnapshot(buildMetadata(), dataPoints);
    }

    @Override
    protected Builder self() {
      return this;
    }
  }
}<|MERGE_RESOLUTION|>--- conflicted
+++ resolved
@@ -64,8 +64,7 @@
      * mirroring metrics with given timestamps from other metric sources.
      */
     public GaugeDataPointSnapshot(
-<<<<<<< HEAD
-        double value, Labels labels, Exemplar exemplar, long scrapeTimestampMillis) {
+        double value, Labels labels, @Nullable Exemplar exemplar, long scrapeTimestampMillis) {
       this(value, labels, exemplar, scrapeTimestampMillis, false);
     }
 
@@ -76,10 +75,6 @@
         long scrapeTimestampMillis,
         boolean internal) {
       super(labels, 0L, scrapeTimestampMillis, internal);
-=======
-        double value, Labels labels, @Nullable Exemplar exemplar, long scrapeTimestampMillis) {
-      super(labels, 0L, scrapeTimestampMillis);
->>>>>>> 5ad2090a
       this.value = value;
       this.exemplar = exemplar;
     }

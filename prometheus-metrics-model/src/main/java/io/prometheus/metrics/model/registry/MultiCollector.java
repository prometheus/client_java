--- conflicted
+++ resolved
@@ -45,7 +45,6 @@
     }
 
     /**
-<<<<<<< HEAD
      * Like {@link #collect(includedNames)}, but with support for multi-target pattern.
      * <p>
      * Override this if there is a more efficient way than first collecting the snapshot and then discarding it.
@@ -61,11 +60,8 @@
         return result.build();
     }
 
-    
+
     /**
-     * Override this and return an empty list if the MultiCollector does not return a constant list of names
-     * (names may be added / removed between scrapes).
-=======
      * This is called in two places:
      * <ol>
      * <li>During registration to check if a metric with that name already exists.</li>
@@ -76,7 +72,6 @@
      * <p>
      * If your collector returns a constant list of metrics that have names that do not change at runtime
      * it is a good idea to overwrite this and return the names.
->>>>>>> 18bdc332
      */
     default List<String> getPrometheusNames() {
         return Collections.emptyList();

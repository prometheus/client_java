--- conflicted
+++ resolved
@@ -65,8 +65,7 @@
      * mirroring metrics with given timestamps from other metric sources.
      */
     public UnknownDataPointSnapshot(
-<<<<<<< HEAD
-        double value, Labels labels, Exemplar exemplar, long scrapeTimestampMillis) {
+        double value, Labels labels, @Nullable Exemplar exemplar, long scrapeTimestampMillis) {
       this(value, labels, exemplar, scrapeTimestampMillis, false);
     }
 
@@ -77,10 +76,6 @@
         long scrapeTimestampMillis,
         boolean internal) {
       super(labels, 0L, scrapeTimestampMillis, internal);
-=======
-        double value, Labels labels, @Nullable Exemplar exemplar, long scrapeTimestampMillis) {
-      super(labels, 0L, scrapeTimestampMillis);
->>>>>>> 5ad2090a
       this.value = value;
       this.exemplar = exemplar;
     }

--- conflicted
+++ resolved
@@ -13,7 +13,6 @@
   @Nullable private final String scheme;
   @Nullable private final String address;
   @Nullable private final String job;
-<<<<<<< HEAD
   @Nullable private final EscapingScheme escapingScheme;
 
   private ExporterPushgatewayProperties(
@@ -21,11 +20,6 @@
       @Nullable String job,
       @Nullable String scheme,
       @Nullable EscapingScheme escapingScheme) {
-=======
-
-  private ExporterPushgatewayProperties(
-      @Nullable String address, @Nullable String job, @Nullable String scheme) {
->>>>>>> 5ad2090a
     this.address = address;
     this.job = job;
     this.scheme = scheme;

package io.prometheus.metrics.expositionformats.internal;

import static io.prometheus.metrics.expositionformats.internal.ProtobufUtil.timestampFromMillis;
import static io.prometheus.metrics.model.snapshots.SnapshotEscaper.getSnapshotLabelName;

import com.google.protobuf.TextFormat;
import io.prometheus.metrics.config.EscapingScheme;
import io.prometheus.metrics.expositionformats.ExpositionFormatWriter;
import io.prometheus.metrics.expositionformats.generated.com_google_protobuf_4_31_1.Metrics;
import io.prometheus.metrics.model.snapshots.ClassicHistogramBuckets;
import io.prometheus.metrics.model.snapshots.CounterSnapshot;
import io.prometheus.metrics.model.snapshots.CounterSnapshot.CounterDataPointSnapshot;
import io.prometheus.metrics.model.snapshots.DataPointSnapshot;
import io.prometheus.metrics.model.snapshots.Exemplar;
import io.prometheus.metrics.model.snapshots.GaugeSnapshot;
import io.prometheus.metrics.model.snapshots.HistogramSnapshot;
import io.prometheus.metrics.model.snapshots.InfoSnapshot;
import io.prometheus.metrics.model.snapshots.Labels;
import io.prometheus.metrics.model.snapshots.MetricMetadata;
import io.prometheus.metrics.model.snapshots.MetricSnapshot;
import io.prometheus.metrics.model.snapshots.MetricSnapshots;
import io.prometheus.metrics.model.snapshots.NativeHistogramBuckets;
import io.prometheus.metrics.model.snapshots.Quantiles;
import io.prometheus.metrics.model.snapshots.SnapshotEscaper;
import io.prometheus.metrics.model.snapshots.StateSetSnapshot;
import io.prometheus.metrics.model.snapshots.SummarySnapshot;
import io.prometheus.metrics.model.snapshots.UnknownSnapshot;
import java.io.IOException;
import java.io.OutputStream;
import javax.annotation.Nullable;

public class PrometheusProtobufWriterImpl implements ExpositionFormatWriter {

  @Override
  public boolean accepts(@Nullable String acceptHeader) {
    throw new IllegalStateException("use PrometheusProtobufWriter instead");
  }

  @Override
  public String getContentType() {
    throw new IllegalStateException("use PrometheusProtobufWriter instead");
  }

  @Override
  public String toDebugString(MetricSnapshots metricSnapshots, EscapingScheme escapingScheme) {
    StringBuilder stringBuilder = new StringBuilder();
    for (MetricSnapshot s : metricSnapshots) {
      MetricSnapshot snapshot = SnapshotEscaper.escapeMetricSnapshot(s, escapingScheme);
      if (!snapshot.getDataPoints().isEmpty()) {
        stringBuilder.append(TextFormat.printer().printToString(convert(snapshot, escapingScheme)));
      }
    }
    return stringBuilder.toString();
  }

  @Override
  public void write(
      OutputStream out, MetricSnapshots metricSnapshots, EscapingScheme escapingScheme)
      throws IOException {
    for (MetricSnapshot s : metricSnapshots) {
      MetricSnapshot snapshot = SnapshotEscaper.escapeMetricSnapshot(s, escapingScheme);
      if (!snapshot.getDataPoints().isEmpty()) {
        convert(snapshot, escapingScheme).writeDelimitedTo(out);
      }
    }
  }

  public Metrics.MetricFamily convert(MetricSnapshot snapshot, EscapingScheme scheme) {
    Metrics.MetricFamily.Builder builder = Metrics.MetricFamily.newBuilder();
    if (snapshot instanceof CounterSnapshot) {
      for (CounterDataPointSnapshot data : ((CounterSnapshot) snapshot).getDataPoints()) {
        builder.addMetric(convert(data, scheme));
      }
      setMetadataUnlessEmpty(
          builder, snapshot.getMetadata(), "_total", Metrics.MetricType.COUNTER, scheme);
    } else if (snapshot instanceof GaugeSnapshot) {
      for (GaugeSnapshot.GaugeDataPointSnapshot data : ((GaugeSnapshot) snapshot).getDataPoints()) {
        builder.addMetric(convert(data, scheme));
      }
      setMetadataUnlessEmpty(
          builder, snapshot.getMetadata(), null, Metrics.MetricType.GAUGE, scheme);
    } else if (snapshot instanceof HistogramSnapshot) {
      HistogramSnapshot histogram = (HistogramSnapshot) snapshot;
      for (HistogramSnapshot.HistogramDataPointSnapshot data : histogram.getDataPoints()) {
        builder.addMetric(convert(data, scheme));
      }
      Metrics.MetricType type =
          histogram.isGaugeHistogram()
              ? Metrics.MetricType.GAUGE_HISTOGRAM
              : Metrics.MetricType.HISTOGRAM;
      setMetadataUnlessEmpty(builder, snapshot.getMetadata(), null, type, scheme);
    } else if (snapshot instanceof SummarySnapshot) {
      for (SummarySnapshot.SummaryDataPointSnapshot data :
          ((SummarySnapshot) snapshot).getDataPoints()) {
        if (data.hasCount() || data.hasSum() || data.getQuantiles().size() > 0) {
          builder.addMetric(convert(data, scheme));
        }
      }
      setMetadataUnlessEmpty(
          builder, snapshot.getMetadata(), null, Metrics.MetricType.SUMMARY, scheme);
    } else if (snapshot instanceof InfoSnapshot) {
      for (InfoSnapshot.InfoDataPointSnapshot data : ((InfoSnapshot) snapshot).getDataPoints()) {
        builder.addMetric(convert(data, scheme));
      }
      setMetadataUnlessEmpty(
          builder, snapshot.getMetadata(), "_info", Metrics.MetricType.GAUGE, scheme);
    } else if (snapshot instanceof StateSetSnapshot) {
      for (StateSetSnapshot.StateSetDataPointSnapshot data :
          ((StateSetSnapshot) snapshot).getDataPoints()) {
        for (int i = 0; i < data.size(); i++) {
          builder.addMetric(convert(data, snapshot.getMetadata().getPrometheusName(), i, scheme));
        }
      }
      setMetadataUnlessEmpty(
          builder, snapshot.getMetadata(), null, Metrics.MetricType.GAUGE, scheme);
    } else if (snapshot instanceof UnknownSnapshot) {
      for (UnknownSnapshot.UnknownDataPointSnapshot data :
          ((UnknownSnapshot) snapshot).getDataPoints()) {
        builder.addMetric(convert(data, scheme));
      }
      setMetadataUnlessEmpty(
          builder, snapshot.getMetadata(), null, Metrics.MetricType.UNTYPED, scheme);
    }
    return builder.build();
  }

  private Metrics.Metric.Builder convert(CounterDataPointSnapshot data, EscapingScheme scheme) {
    Metrics.Counter.Builder counterBuilder = Metrics.Counter.newBuilder();
    counterBuilder.setValue(data.getValue());
    if (data.getExemplar() != null) {
      counterBuilder.setExemplar(convert(data.getExemplar(), scheme));
    }
    Metrics.Metric.Builder metricBuilder = Metrics.Metric.newBuilder();
    addLabels(metricBuilder, data.getLabels(), scheme);
    metricBuilder.setCounter(counterBuilder.build());
    setScrapeTimestamp(metricBuilder, data);
    return metricBuilder;
  }

  private Metrics.Metric.Builder convert(
      GaugeSnapshot.GaugeDataPointSnapshot data, EscapingScheme scheme) {
    Metrics.Gauge.Builder gaugeBuilder = Metrics.Gauge.newBuilder();
    gaugeBuilder.setValue(data.getValue());
    Metrics.Metric.Builder metricBuilder = Metrics.Metric.newBuilder();
    addLabels(metricBuilder, data.getLabels(), scheme);
    metricBuilder.setGauge(gaugeBuilder);
    setScrapeTimestamp(metricBuilder, data);
    return metricBuilder;
  }

  private Metrics.Metric.Builder convert(
      HistogramSnapshot.HistogramDataPointSnapshot data, EscapingScheme scheme) {
    Metrics.Metric.Builder metricBuilder = Metrics.Metric.newBuilder();
    Metrics.Histogram.Builder histogramBuilder = Metrics.Histogram.newBuilder();
    if (data.hasNativeHistogramData()) {
      histogramBuilder.setSchema(data.getNativeSchema());
      histogramBuilder.setZeroCount(data.getNativeZeroCount());
      histogramBuilder.setZeroThreshold(data.getNativeZeroThreshold());
      addBuckets(histogramBuilder, data.getNativeBucketsForPositiveValues(), +1);
      addBuckets(histogramBuilder, data.getNativeBucketsForNegativeValues(), -1);

      if (!data.hasClassicHistogramData()) { // native only
        // Add a single +Inf bucket for the exemplar.
        Exemplar exemplar = data.getExemplars().getLatest();
        if (exemplar != null) {
          Metrics.Bucket.Builder bucketBuilder =
              Metrics.Bucket.newBuilder()
                  .setCumulativeCount(getNativeCount(data))
                  .setUpperBound(Double.POSITIVE_INFINITY);
          bucketBuilder.setExemplar(convert(exemplar, scheme));
          histogramBuilder.addBucket(bucketBuilder);
        }
      }
    }
    if (data.hasClassicHistogramData()) {

      ClassicHistogramBuckets buckets = data.getClassicBuckets();
      double lowerBound = Double.NEGATIVE_INFINITY;
      long cumulativeCount = 0;
      for (int i = 0; i < buckets.size(); i++) {
        cumulativeCount += buckets.getCount(i);
        double upperBound = buckets.getUpperBound(i);
        Metrics.Bucket.Builder bucketBuilder =
            Metrics.Bucket.newBuilder()
                .setCumulativeCount(cumulativeCount)
                .setUpperBound(upperBound);
        Exemplar exemplar = data.getExemplars().get(lowerBound, upperBound);
        if (exemplar != null) {
          bucketBuilder.setExemplar(convert(exemplar, scheme));
        }
        histogramBuilder.addBucket(bucketBuilder);
        lowerBound = upperBound;
      }
    }
    addLabels(metricBuilder, data.getLabels(), scheme);
    setScrapeTimestamp(metricBuilder, data);
    if (data.hasCount()) {
      histogramBuilder.setSampleCount(data.getCount());
    }
    if (data.hasSum()) {
      histogramBuilder.setSampleSum(data.getSum());
    }
    metricBuilder.setHistogram(histogramBuilder.build());
    return metricBuilder;
  }

  private Metrics.Metric.Builder convert(
      SummarySnapshot.SummaryDataPointSnapshot data, EscapingScheme scheme) {
    Metrics.Summary.Builder summaryBuilder = Metrics.Summary.newBuilder();
    if (data.hasCount()) {
      summaryBuilder.setSampleCount(data.getCount());
    }
    if (data.hasSum()) {
      summaryBuilder.setSampleSum(data.getSum());
    }
    Quantiles quantiles = data.getQuantiles();
    for (int i = 0; i < quantiles.size(); i++) {
      summaryBuilder.addQuantile(
          Metrics.Quantile.newBuilder()
              .setQuantile(quantiles.get(i).getQuantile())
              .setValue(quantiles.get(i).getValue())
              .build());
    }
    Metrics.Metric.Builder metricBuilder = Metrics.Metric.newBuilder();
    addLabels(metricBuilder, data.getLabels(), scheme);
    metricBuilder.setSummary(summaryBuilder.build());
    setScrapeTimestamp(metricBuilder, data);
    return metricBuilder;
  }

  private Metrics.Metric.Builder convert(
      InfoSnapshot.InfoDataPointSnapshot data, EscapingScheme scheme) {
    Metrics.Metric.Builder metricBuilder = Metrics.Metric.newBuilder();
    Metrics.Gauge.Builder gaugeBuilder = Metrics.Gauge.newBuilder();
    gaugeBuilder.setValue(1);
    addLabels(metricBuilder, data.getLabels(), scheme);
    metricBuilder.setGauge(gaugeBuilder);
    setScrapeTimestamp(metricBuilder, data);
    return metricBuilder;
  }

  private Metrics.Metric.Builder convert(
      StateSetSnapshot.StateSetDataPointSnapshot data, String name, int i, EscapingScheme scheme) {
    Metrics.Metric.Builder metricBuilder = Metrics.Metric.newBuilder();
    Metrics.Gauge.Builder gaugeBuilder = Metrics.Gauge.newBuilder();
    addLabels(metricBuilder, data.getLabels(), scheme);
    metricBuilder.addLabel(
        Metrics.LabelPair.newBuilder().setName(name).setValue(data.getName(i)).build());
    if (data.isTrue(i)) {
      gaugeBuilder.setValue(1);
    } else {
      gaugeBuilder.setValue(0);
    }
    metricBuilder.setGauge(gaugeBuilder);
    setScrapeTimestamp(metricBuilder, data);
    return metricBuilder;
  }

  private Metrics.Metric.Builder convert(
      UnknownSnapshot.UnknownDataPointSnapshot data, EscapingScheme scheme) {
    Metrics.Metric.Builder metricBuilder = Metrics.Metric.newBuilder();
    Metrics.Untyped.Builder untypedBuilder = Metrics.Untyped.newBuilder();
    untypedBuilder.setValue(data.getValue());
    addLabels(metricBuilder, data.getLabels(), scheme);
    metricBuilder.setUntyped(untypedBuilder);
    return metricBuilder;
  }

  private Metrics.Exemplar.Builder convert(Exemplar exemplar, EscapingScheme scheme) {
    Metrics.Exemplar.Builder builder = Metrics.Exemplar.newBuilder();
    builder.setValue(exemplar.getValue());
    addLabels(builder, exemplar.getLabels(), scheme);
    if (exemplar.hasTimestamp()) {
      builder.setTimestamp(timestampFromMillis(exemplar.getTimestampMillis()));
    }
    return builder;
  }

  private void setMetadataUnlessEmpty(
      Metrics.MetricFamily.Builder builder,
      MetricMetadata metadata,
<<<<<<< HEAD
      String nameSuffix,
      Metrics.MetricType type,
      EscapingScheme scheme) {
=======
      @Nullable String nameSuffix,
      Metrics.MetricType type) {
>>>>>>> 5ad2090a
    if (builder.getMetricCount() == 0) {
      return;
    }
    if (nameSuffix == null) {
      builder.setName(SnapshotEscaper.getMetadataName(metadata, scheme));
    } else {
      builder.setName(SnapshotEscaper.getMetadataName(metadata, scheme) + nameSuffix);
    }
    if (metadata.getHelp() != null) {
      builder.setHelp(metadata.getHelp());
    }
    builder.setType(type);
  }

  private long getNativeCount(HistogramSnapshot.HistogramDataPointSnapshot data) {
    if (data.hasCount()) {
      return data.getCount();
    } else {
      long count = data.getNativeZeroCount();
      for (int i = 0; i < data.getNativeBucketsForPositiveValues().size(); i++) {
        count += data.getNativeBucketsForPositiveValues().getCount(i);
      }
      for (int i = 0; i < data.getNativeBucketsForNegativeValues().size(); i++) {
        count += data.getNativeBucketsForNegativeValues().getCount(i);
      }
      return count;
    }
  }

  private void addBuckets(
      Metrics.Histogram.Builder histogramBuilder, NativeHistogramBuckets buckets, int sgn) {
    if (buckets.size() > 0) {
      Metrics.BucketSpan.Builder currentSpan = Metrics.BucketSpan.newBuilder();
      currentSpan.setOffset(buckets.getBucketIndex(0));
      currentSpan.setLength(0);
      int previousIndex = currentSpan.getOffset();
      long previousCount = 0;
      for (int i = 0; i < buckets.size(); i++) {
        if (buckets.getBucketIndex(i) > previousIndex + 1) {
          // If the gap between bucketIndex and previousIndex is just 1 or 2,
          // we don't start a new span but continue the existing span and add 1 or 2 empty buckets.
          if (buckets.getBucketIndex(i) <= previousIndex + 3) {
            while (buckets.getBucketIndex(i) > previousIndex + 1) {
              currentSpan.setLength(currentSpan.getLength() + 1);
              previousIndex++;
              if (sgn > 0) {
                histogramBuilder.addPositiveDelta(-previousCount);
              } else {
                histogramBuilder.addNegativeDelta(-previousCount);
              }
              previousCount = 0;
            }
          } else {
            if (sgn > 0) {
              histogramBuilder.addPositiveSpan(currentSpan.build());
            } else {
              histogramBuilder.addNegativeSpan(currentSpan.build());
            }
            currentSpan = Metrics.BucketSpan.newBuilder();
            currentSpan.setOffset(buckets.getBucketIndex(i) - (previousIndex + 1));
          }
        }
        currentSpan.setLength(currentSpan.getLength() + 1);
        previousIndex = buckets.getBucketIndex(i);
        if (sgn > 0) {
          histogramBuilder.addPositiveDelta(buckets.getCount(i) - previousCount);
        } else {
          histogramBuilder.addNegativeDelta(buckets.getCount(i) - previousCount);
        }
        previousCount = buckets.getCount(i);
      }
      if (sgn > 0) {
        histogramBuilder.addPositiveSpan(currentSpan.build());
      } else {
        histogramBuilder.addNegativeSpan(currentSpan.build());
      }
    }
  }

  private void addLabels(
      Metrics.Metric.Builder metricBuilder, Labels labels, EscapingScheme scheme) {
    for (int i = 0; i < labels.size(); i++) {
      metricBuilder.addLabel(
          Metrics.LabelPair.newBuilder()
              .setName(getSnapshotLabelName(labels, i, scheme))
              .setValue(labels.getValue(i))
              .build());
    }
  }

  private void addLabels(
      Metrics.Exemplar.Builder metricBuilder, Labels labels, EscapingScheme scheme) {
    for (int i = 0; i < labels.size(); i++) {
      metricBuilder.addLabel(
          Metrics.LabelPair.newBuilder()
              .setName(getSnapshotLabelName(labels, i, scheme))
              .setValue(labels.getValue(i))
              .build());
    }
  }

  private void setScrapeTimestamp(Metrics.Metric.Builder metricBuilder, DataPointSnapshot data) {
    if (data.hasScrapeTimestamp()) {
      metricBuilder.setTimestampMs(data.getScrapeTimestampMillis());
    }
  }
}<|MERGE_RESOLUTION|>--- conflicted
+++ resolved
@@ -279,14 +279,9 @@
   private void setMetadataUnlessEmpty(
       Metrics.MetricFamily.Builder builder,
       MetricMetadata metadata,
-<<<<<<< HEAD
-      String nameSuffix,
+      @Nullable String nameSuffix,
       Metrics.MetricType type,
       EscapingScheme scheme) {
-=======
-      @Nullable String nameSuffix,
-      Metrics.MetricType type) {
->>>>>>> 5ad2090a
     if (builder.getMetricCount() == 0) {
       return;
     }

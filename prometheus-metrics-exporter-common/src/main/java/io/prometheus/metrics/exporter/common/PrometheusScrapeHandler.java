--- conflicted
+++ resolved
@@ -6,7 +6,6 @@
 import io.prometheus.metrics.expositionformats.ExpositionFormats;
 import io.prometheus.metrics.model.registry.MetricNameFilter;
 import io.prometheus.metrics.model.registry.PrometheusRegistry;
-import io.prometheus.metrics.model.snapshots.EscapingScheme;
 import io.prometheus.metrics.model.snapshots.MetricSnapshots;
 import java.io.ByteArrayOutputStream;
 import java.io.IOException;
@@ -55,21 +54,11 @@
     try {
       PrometheusHttpRequest request = exchange.getRequest();
       MetricSnapshots snapshots = scrape(request);
-      String acceptHeader = request.getHeader("Accept");
-      EscapingScheme escapingScheme = EscapingScheme.fromAcceptHeader(acceptHeader);
-      if (writeDebugResponse(snapshots, escapingScheme, exchange)) {
+      if (writeDebugResponse(snapshots, exchange)) {
         return;
       }
-<<<<<<< HEAD
-      ByteArrayOutputStream responseBuffer =
-          new ByteArrayOutputStream(lastResponseSize.get() + 1024);
-      ExpositionFormatWriter writer = expositionFormats.findWriter(acceptHeader);
-      writer.write(responseBuffer, snapshots, escapingScheme);
-      lastResponseSize.set(responseBuffer.size());
-=======
       String acceptHeader = request.getHeader("Accept");
       ExpositionFormatWriter writer = expositionFormats.findWriter(acceptHeader);
->>>>>>> 9581e40d
       PrometheusHttpResponse response = exchange.getResponse();
       response.setHeader("Content-Type", writer.getContentType());
 
@@ -147,8 +136,7 @@
     }
   }
 
-  private boolean writeDebugResponse(
-      MetricSnapshots snapshots, EscapingScheme escapingScheme, PrometheusHttpExchange exchange)
+  private boolean writeDebugResponse(MetricSnapshots snapshots, PrometheusHttpExchange exchange)
       throws IOException {
     String debugParam = exchange.getRequest().getParameter("debug");
     PrometheusHttpResponse response = exchange.getResponse();
@@ -160,16 +148,14 @@
       OutputStream body = response.sendHeadersAndGetBody(responseStatus, 0);
       switch (debugParam) {
         case "openmetrics":
-          expositionFormats.getOpenMetricsTextFormatWriter().write(body, snapshots, escapingScheme);
+          expositionFormats.getOpenMetricsTextFormatWriter().write(body, snapshots);
           break;
         case "text":
-          expositionFormats.getPrometheusTextFormatWriter().write(body, snapshots, escapingScheme);
+          expositionFormats.getPrometheusTextFormatWriter().write(body, snapshots);
           break;
         case "prometheus-protobuf":
           String debugString =
-              expositionFormats
-                  .getPrometheusProtobufWriter()
-                  .toDebugString(snapshots, escapingScheme);
+              expositionFormats.getPrometheusProtobufWriter().toDebugString(snapshots);
           body.write(debugString.getBytes(StandardCharsets.UTF_8));
           break;
         default:

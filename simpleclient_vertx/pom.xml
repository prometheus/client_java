<?xml version="1.0" encoding="UTF-8"?>
<project xmlns="http://maven.apache.org/POM/4.0.0" xmlns:xsi="http://www.w3.org/2001/XMLSchema-instance" xsi:schemaLocation="http://maven.apache.org/POM/4.0.0 http://maven.apache.org/xsd/maven-4.0.0.xsd">
    <modelVersion>4.0.0</modelVersion>
    <build>
        <plugins>
            <plugin>
                <groupId>org.apache.maven.plugins</groupId>
                <artifactId>maven-compiler-plugin</artifactId>
                <configuration>
                    <source>1.8</source>
                    <target>1.8</target>
                </configuration>
            </plugin>
        </plugins>
    </build>

    <parent>
        <groupId>io.prometheus</groupId>
        <artifactId>parent</artifactId>
        <version>0.15.1-SNAPSHOT</version>
    </parent>

    <artifactId>simpleclient_vertx</artifactId>
    <packaging>bundle</packaging>

    <name>Prometheus Java Simpleclient Vert.x 3</name>
    <description>
        Vert.x 3 Web Handler exporter for the simpleclient.
    </description>

    <licenses>
        <license>
            <name>The Apache Software License, Version 2.0</name>
            <url>http://www.apache.org/licenses/LICENSE-2.0.txt</url>
            <distribution>repo</distribution>
        </license>
    </licenses>

    <developers>
        <developer>
            <id>pmlopes</id>
            <name>Paulo Lopes</name>
            <email>paulo@mlopes.net</email>
        </developer>
    </developers>

    <properties>
      <project.build.sourceEncoding>UTF-8</project.build.sourceEncoding>
    </properties>

    <dependencies>
        <dependency>
            <groupId>io.prometheus</groupId>
            <artifactId>simpleclient</artifactId>
            <version>0.15.1-SNAPSHOT</version>
        </dependency>
        <dependency>
            <groupId>io.prometheus</groupId>
            <artifactId>simpleclient_common</artifactId>
            <version>0.15.1-SNAPSHOT</version>
        </dependency>
        <dependency>
            <groupId>io.vertx</groupId>
            <artifactId>vertx-web</artifactId>
<<<<<<< HEAD
            <version>3.9.12</version>
=======
            <version>3.5.4</version>
>>>>>>> 989cbd1f
            <scope>provided</scope>
        </dependency>
        <!-- Test Dependencies Follow -->
        <dependency>
            <groupId>junit</groupId>
            <artifactId>junit</artifactId>
            <version>4.13.2</version>
            <scope>test</scope>
        </dependency>
        <dependency>
            <groupId>org.assertj</groupId>
            <artifactId>assertj-core</artifactId>
            <version>3.22.0</version>
            <scope>test</scope>
        </dependency>
    </dependencies>
</project><|MERGE_RESOLUTION|>--- conflicted
+++ resolved
@@ -62,11 +62,7 @@
         <dependency>
             <groupId>io.vertx</groupId>
             <artifactId>vertx-web</artifactId>
-<<<<<<< HEAD
             <version>3.9.12</version>
-=======
-            <version>3.5.4</version>
->>>>>>> 989cbd1f
             <scope>provided</scope>
         </dependency>
         <!-- Test Dependencies Follow -->
